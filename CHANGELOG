--- conflicted
+++ resolved
@@ -1,1069 +1,3 @@
-<<<<<<< HEAD
-May 29 2009 2009-05 Release
-                    Added Intel sources
-                    Added rt2680 sources
-                    Tweaked GPSD handling
-                    Tweaked BSD DLT setting
-                    Added Ath9k
-
-                    ** This is now the Kismet-Old branch and is deprecated, all 
-                    development takes place in the new Kismet branch, formerly
-                    Kismet-Newcore **
-
-Jun 23 2008  devel  Merged patches from Enrico Scholz / Fedora to fix compile 
-                     warnings on typedef, string const, XML sizes in printf
-                    Merged patch from Kili to fix some of the gpsmap IM stuff
-Jun 20 2008  devel  Flag packets > 802.11 MTU as errors in the early-stage capture
-                    Fix segv in wrapper script shutdown due to odd file closure
-                     pattern
-                    Merge antijitter into W=1 for buggy gpsd
-                    Fix wrt54g channel set
-Jun 19 2008  devel  Escape escape character in mungeprintable and escape ; as octal
-                     in CSV (as per Fidge)
-
-May 29 2008 2008-05 Release
-                     wrt54 fixes
-                     Multiple Darwin fixes
-                     GPS rewrite and fixes
-                     Nokia tweaks
-                     Imagemagick fixes
-
-May 19 2008  devel  More wrt54 prism0 hacks
-May 15 2008  devel  Tweaked the wrt54 stuff more (where does prism0 come from?)
-May 14 2008  devel  Tweaked wrt54 source
-May 12 2008  devel  Added configure patch for OSX and debian control files
-                     from Evan Broder
-                    Fixed imagemagick detect on modern IM installs
-May 09 2008  devel  Added gpsmap patches from Kripton to support open street maps
-Apr 09 2008  devel  Added DLT80211 and DLT80211_AVS to the linktype setting
-                     code on Darwin, BSD
-                    Added 'kismet' wrapper binary, conf files to clean/distclean
-Apr 08 2008  devel  Fixed assorted messages being printed in quiet mode
-Mar 25 2008  devel  Added additional warnings/info for madwifi-ng about
-                     autocreate=none when other vaps are found.
-Mar 19 2008  devel  Removed wlancond/power setting on Maemo/Nokia since it
-                     doesn't seem to reliably help
-Mar 16 2008  devel  Merged patches from Alexandre Balavas to clean up warnings
-                     on CentOS
-Mar 02 2008  devel  Re-ordered headers in panelfront_display to prevent weird
-                     compiler issue on Darwin
-Feb 24 2008  devel  Fixed gpsd speed issue on water mode, thanks again to
-                     Antonio
-Feb 12 2008  devel  Fixed segv on gps=false introduced in recent gps rewrite
-                     (thanks Antonio Eugenio Burriel for patch)
-                    Added rt61 and rt8187 source names
-Feb 06 2008  devel  Fixed segv on OSX in client on closedir
-Jan 30 2008  devel  Revamped GPS to use 'watch' mode in GPSD
-                    Revamped GPS again to work with watch better and to 
-                     dynamically use poll mode on older GPSD implementations
-                    Revamped GPS a third time in the same day to take the
-                     seemingly broken Maemo GPSD into account and use R=1
-                     debug mode on Maemo devices
-Jan 29 2008  devel  Added Hildon GPS support
-                    Fixed huge bug in IE tag parsing that ignored large
-                     beacon frames, thanks to Duane Compton
-Jan 26 2008  devel  Disabled probenojoin by default in config, it's sort of a
-                     useless alert which makes a lot of noise.
-                    More capture source control changes to try to solve
-                     problems capturing reliably on Nokia 8x0 devices
-Dec 19 2007  devel  Nokia-specific changes
-Dec 17 2007  devel  Added kernel version detection for Darwin to accept enX
-                     on >= Leopard, VERY NEW LIBPCAP required.
-Dec 15 2007  devel  Fixed admtek fatal error on ssid zero (errors now ignored)
-Dec 11 2007  devel  Fixed a problem where the first connection to the server
-                     would be ignored.
-Dec 10 2007  devel  Merged a patchset from Pavol Rusnak and SUSE including
-                     some ncurses cleanups, format string quirks with size_t,
-                     and header massaging
-Nov 20 2007  devel  Fixed 'make install' and 'make suidinstall' not dep'ing
-                     'kismet' binary
-Nov 06 2007  devel  Added --disable-dbus to configure for environments
-                     which don't detect properly
-Oct 06 2007 2007-10 Long time in coming, Kismet-2007-10-R1
-                     Basic 802.11N support (IE tag parsing)
-                     Airpcap 11n header support (PPI)
-                     DBUS support for controlling NetworkManager
-                     Significant memory reduction in server/client
-                     Significantly faster client code
-                     D80211 device support (iwl, others)
-                     Darwin (OSX) native support
-                     Revamped madwifi-ng support
-                     GPSD anti-jitter handling
-                     Innumerable bug fixes (encryption detection, device
-                     handling, client crashes, etc)
-
-                     There have been many options added to the config file,
-                     be sure to update your configs!
-Oct 06 2007  devel  Added trackiv option (set to false) to turn on IV tracking
-                     (previous default behavior)
-                    Added kismet-watchdog script in extra/ from JeanII
-                    Fixed radiotap detection on netbsd
-Oct 04 2007  devel  Added 11n IE tag decoding and display
-Sep 28 2007  devel  Added DBUS support for controlling networkmanager
-                    Added ath5k support
-Sep 27 2007  devel  Started moving struct elements to dynamic allocation
-                     vs. static maps
-Sep 24 2007  devel  Added support for Cace PPI DLT
-Sep 20 2007  devel  Enabled channel hopping on wrt54g source - Packagers, you
-                     should probably turn OFF channel hopping by default in
-                     the packaged config files on wrt54 platforms.
-Sep 16 2007  devel  Added tracking of send-to clients which are inferred from
-                     data destined TO them with no data FROM them.  Only
-                     the last modified time is tracked on these clients.
-Sep 15 2007  devel  Added anti-jitter to gpsd handler to compensate for current
-                     gpsd implementations toggling 2d/3d
-Sep 01 2007  devel  Merged 2 more patches from Jean to add network expiration
-                     and memory limiting for very small-resource platforms.
-Aug 28 2007  devel  Merged patch from Jean Tourrilhes to change how logging
-                     handles temp files
-Aug 24 2007  devel  Added iwl4965 source
-                    Fixed bringing down interfaces during config tests
-Aug 18 2007  devel  Rewrote 'kismet' wrapper script to be a C program which
-                     properly handles stderr/stdout and queues error output
-                     for replay on exit, also handles timing on long-startup
-                     sources (like darwin warnings) properly
-Aug 18 2007  devel  Aliased b43/b43legacy for broadcom driver split
-Aug 13 2007  devel  Aliased iwl3945 for ipw3945
-Aug 03 2007  devel  Tweaks to Darwin source handling
-Jul 25 2007  devel  First pass at battery support for Darwin
-Jul 24 2007  devel  Backported WEP display from newcore to only show WEP if no
-                     expanded crypto options are available
-                    Fixed lurking bug where networks with WPA improperly got
-                     WEP40 set as well
-Jul 23 2007  devel  Added madwifi-ng support for Linux-2.4
-                    Added vap teardown code for madwifi-ng
-                    Updated README
-Jul 22 2007  devel  Revamped channel fetching system to use last ack'd set, rather
-                     than fetching live.  This should reduce the load by 4 or 5
-                     syscalls per packet, a good thing.  (And enable channel display
-                     on Darwin capture sources)
-                    Throttled channel control down to the rate at which it can 
-                     acknowledge that a set succeeded
-Jul 21 2007  devel  Added Darwin card type detection to properly use Broadcom cards
-                    Added Darwin channel control
-Jul 04 2007  devel  Added beginnings of Darwin support for OSX-Intel (atheros)
-May 30 2007  devel  Removed airpcap radiotap set since it results in
-                     non-deterministic behavior on some configurations
-Mar 07 2007  devel  Aliased rt73 source (same as rt2500)
-Feb 13 2007  devel  Fixed scrolling (again)
-                    Added ifconfig down to wext monitor mode for dscape
-Feb 10 2007  devel  Fixed long-standing bug in new network info in 
-                     kismet_client
-Feb 08 2007  devel  Fixed scrolling in kismet_client
-                    Fixed handling of bursty traffic in kismet_client
-                    Fixed gpsd parsing when lock forcing is used
-                    Merged patch from Alan Grow for RSSI and better signal
-                     plotting in kismet_client
-Feb 07 2007  devel  Fixed mis-detecting some networks as WEP
-                    Fixed not assigning crypt types from data frames
-                    Added TKIP and CCMP detection in data frames
-
-Jan 25 2007  *****  SVN ate its face off, bulk commit of previous patches from
-                    time of last SVN backup.  Sorry everyone.
-
-Jan 25 2007  devel  Fixed several minor errors including closing -1 fds
-Jan 25 2007  devel  Fixed gps file being left when gpsd not available
-Jan 24 2007  devel  Added significant optimization to manuf lookups
-                    Fixed manuf lookups in the client
-                    Reduced client memory requirements
-Jan 22 2007  devel  Added daemon mode on request
-Jan 17 2007  devel  Fixed compilation on  2.4.x linux kernels
-                    Merged patch from Kili fixing use of unsigned ints as
-                     fds (eliminates warnings and potentially bunk error
-                     messages)
-
-Jan 16 2007 2007-01 Minor patch to properly #ifdef around a linux source
-                    And again.
-
-Jan 15 2007 2007-01 Released Kismet-2007-01-R1
-                    Added multiple IDS alerts (invalid disconnect codes, WVE
-                     alerts, MSF driver exploits)
-                    Added Win32 native capture support with CACE Airpcap
-                    Improved BSD support & bugfixes
-                    Memory mismanagement crashes fixed
-                    Cleaner autoconf output
-                    Nokia770/800 support
-                    Removed embedded libpcap copy
-                    Updated ap_ and client_ manuf
-                    
-Jan 15 2007  devel  Tweaked IP handling
-                    Merged (and fixed)  openwrt patches (some of them)
-Jan 13 2007  devel  Added DISCONCODEINVALID and DEAUTHCODEINVALID alerts
-Jan 10 2007  devel  Added MSF dlink rate exploit alert
-                    Added MSF netgear large beacon exploit alert
-Jan 06 2007  devel  Fixed long-standing bug in autogrouping in the client
-                    Fixed network removal code double-touching a vector
-Jan 03 2007  devel  Updated README
-                    Added WVE references for alerts in README
-Jan 02 2007  devel  Added new IDS signatures for MSF Broadcom code exec and
-                     overlong SSID exploits
-                    Merged ap_ and client_ manuf updates from joe haldon posted
-                     to wifisec
-Dec 27 2006  devel  Merged README patches from Pedro
-                    Merged OpenBSD patches from Pedro to remove cisco_openbsd
-                     source (deprecated)
-Dec 12 2006  devel  Merged openbsd patches from Pedro
-Nov 30 2006  devel  Merged patch to treat radiotap as little-endian at all
-                     times.  I suspect this will break some platforms in
-                     the future and will address it later.
-Nov 17 2006  devel  Tweaked channel set to use mode fixed (Daniel Drake)
-Nov 11 2006  devel  Added proper support for AirPcap (CACEtech, win32)
-                    Added patch from Khorben for NetBSD battery reporting
-Oct 13 2006  devel  Tweaks for libwpcap oddities
-Sep 05 2006  devel  First shot at supporting the Cace AirPcap device (untested)
-                    Removed embedded libpcap finally.  If your distro doesn't
-                     have an updated libpcap by now, update it.
-                    Added configure support for airpcap tests
-                    Disabled setuid on cygwin in all cases
-                    Added smarter output for platform-specific tests
-Aug 28 2006  devel  First shot at support for the Nokia770 (FCS checking)
-                    Added source nokia770
-Jul 27 2006  devel  Merged patch from Rob Deker to handle QoS to some extent
-May 20 2006  devel  Merged gpsmap patch from rr to add european expedia maps
-Apr 25 2006  devel  Merged OpenBSD patches from Matthias Kilian:
-                     Detect stdc++ OpenBSD properly
-                     Fix possible overflow in expat handling
-                     Handle OpenBSD APM info
-                     Fix return values in packet source
-                    Merged various patches from Enrico:
-                     c++-ism casting in expat parsers
-                     Honor return values in several cases from syscalls
-                     Move compiler attributes
-                     Fix my stupidity in string handlers in some places
-                     Fix buffers to be more efficient
-                     Fix an initialization in macaddr structs
-Apr 12 2006  devel  Added --retain-monitor cmdline option on request
-Mar 31 2006  devel  Added setting madwifi-ng to radiotap mode
-                    Fixed several crashes due to not checking noise/junk
-                     packet params
-Mar 30 2006  devel  Added zd1211 capture source (with warnings)
-                    Fixed madwifi-ng fcs bytes
-                    Fixed madwifi-ng not shutting down rfmon vap
-Mar 29 2006  devel  Fixed madwifi_ag with madwifi-ng drivers
-Mar 28 2006  devel  Moved ipw3945parasite to ipwlivetap
-                    Moved madwifing support into madwifi standard as an
-                     auto-detect
-                    Lots of little tweaks to handle moving sources
-Mar 19 2006  devel  Added the initial ipw3945 support.  You'll need a current
-                     (read: latest) ipw3945 driver.  If it doesn't work,
-                     let me know.  There are no doc entries for this until
-                     I get it officially tested.
-Mar 15 2006  devel  Switched ACX100 capture to not expect the FCS bytes.
-                    Remember, kismet devel is happening in the newcore
-                     branch now.  It's not dead. :)
-Jan 09 2006  devel  Added memset 0 to gpsd code to explicity zero the gps data
-                     buffer on startup
-Dec 11 2005  devel  Added a fix to ringbuf from Shane Schisler
-                    Added extremely experimental support for broadcom 43xx
-                     devices (yes, you read right, broadcom.  Look at the 
-                     README file.)
-                    Changed prism2 header conversion to ignore a broken length
-                     field in the header.  Recent versions of madwifi-ng return
-                     a garbage length value (brokenly!).  Basic madwifi-ng
-                     support restored for now, still very experimental.
-Nov 08 2005  devel  Added madwifi-ng support
-Nov 02 2005  devel  Fixed off-by-one in packet.cc for terminating null in
-                     netbios string, missing format element in gpsmap
-                     error (thanks, David)
-Oct 17 2005  devel  All the new development is in newcore, for people who 
-                     haven't noticed that yet.
-                    Minor updates:
-                     Fixed SSID being trimmed sometimes in network protocol
-                     Fixed SSID munging more
-Aug 15 2005 2005-08 Released 2005-08-R1.  This fixes several potential security
-                     problems.  ALL USERS SHOULD UPGRADE.
-Aug 15 2005  devel  Merged patch from JD Shmidt to add a toggle for gpsdrive
-                     waypoint logging
-                    Merged patch from Sven-Ola Tuecke to add the BSS timestamp
-                     to the panels display
-Aug 08 2005  devel  Removed ethereal checking from configure script, too lazy
-                     to remove the source this close to newcore working
-                    Changed tests for using wireless.h from system headers
-                     for some vendor kernels
-Aug 07 2005  devel  Fixed new network announcement text thinking a network
-                     was always unencrypted
-                    Tweaked munging to be more efficient
-Aug 06 2005  devel  Fixed SSID handling for SSIDs with non-zero lengths but
-                     no SSID data (cisco cloaking for one) disagreeing with
-                     the new SSID munger code
-Aug 04 2005  devel  Added more bounds checking to packet dissectors and protocol
-                     dissectors
-Aug 03 2005  devel  Fixed an integer overflow in the CDP protocol processor that
-                     at the least could lead to a crash and maybe worse.  Thanks
-                     to Stefan Esser @ hardenedphp for pointing this one out.
-                    Fixed CDP for CDPv2
-                    Fixed one-off on DHCP protocol parsing (non-security-related)
-                    Added some checks for prism2 protocol lengths and offsets
-                     (should be non-exploitable since they only come from
-                      kernel space but a good idea to clean anyhow)
-Aug 02 2005  devel  Tweaked configure sockaddr_t testing to handle gcc4 being
-                     bitchy about initialization
-                    Ifdef'd the wrt54 source to compile when extensions are
-                     are missing and blat out a reasonable warning
-                    Fixed REALLY stupid error I made myself yesterday -- if you
-                     got yesterdays SVN, update it.
-                    Made some changes to how some packets are processed.  No idea
-                     if this was a real problem but it was wonky code.
-Aug 01 2005  devel  After hearing about a presentation criticizing handling of
-                     unprintable characters in the SSID, modified how SSIDs
-                     are munged to printable to make non-standard charachters
-                     represented by \OCT (see man ascii)
-                    Tweaked new munger code to handle ' ' better (ttuttle)
-Jul 25 2005 2005-07 Released 2005-07-R1a source.  These are minor changes to 
-                     fix a last-minute BSD compilation problem, anyone not on
-                     BSD doesn't need to worry about it and there will not be
-                     new binary packages.
-Jul 24 2005 2005-07 Released 2005-07-R1.  This is mostly a bugfix and minor
-                     feature enhancement release.  Fixes and additions include:
-                     - Linux Radiotap support
-                     - Wrt54g support on openwrt and (likely) ddwrt
-                     - Radiotap _DBM_x support
-                     - Full WPA/WPA2 detection for WEP40, WEP104, TKIP, PSK,
-                       AES-OCB, AES-CCM, WPA, and WPA2
-                     - Fixes to compilation under some compilers
-                     - Segfault fixes to kismet_client
-                     - OpenBSD fixes and configuration updates
-Jul 21 2005  devel  Fixed rendering negative signal levels in kismet_client to
-                     reflect actual strength properly
-                    Changed wrt54g source to try to fall back to 'wl monitor' if
-                     the ioctls don't seem to be available
-                    Tweaked best signal handling to deal with negatives better
-Jul 20 2005  devel  Added Radiotap DBM_x field support
-Jul 19 2005  devel  Moved radiotap support to work on Linux as well, to coincide
-                     with my ieee80211/ipw2200 patches to bring radiotap over.
-                     A bit of a kluge, but sufficient for now.
-Jul 08 2005  devel  Merged stage1 of patches from Pedro for configure to allow
-                     disabling all gpsmap tests and compilation
-                    Removed HAVE_GPS ifdefs from the code, since the option
-                     was no longer supported and removing the def caused
-                     compile time errors
-Jun 30 2005  devel  Merged OpenBSD config patches and RADIOTAP_F_FCS patches
-                     from Pedro
-Jun 28 2005  devel  Fixed WPA reporting when the first packet isn't WPA
-                    Added WPA2-AES detection
-                    Rewrote WPA detection to do full WPA header decoding
-                    Added WEP40, WEP104, TKIP, PSK, AES-OCB and AES-CCM
-                     detection
-                    Fixed gcc-3.4.x compilation
-                    Tweaked client for slightly better performance
-                    Fixed issue where re-grouping an auto-group led to 
-                     Bad Things in the client
-                    Rewrote chunks of group management code, possibly resolving
-                     lurking segfault in client
-Jun 25 2005  devel  Added support for new wrt54g revisions/firmwares that use
-                     prism0 for monitor data.  Set your capture type to
-                     wrt54g,eth1:prism0,foo
-Jun 21 2005 2005-06 Released 2005-06-R1.  Major code improvements and bugfixes,
-                     including:
-                     OpenBSD radiotap support
-                     New gpsd interface code
-                     Segfault fixes
-                     IPW2200 Linux support
-                     IPW2915 Linux support
-                     Client updates (follow mode, segfaults, packet rate, 
-                                     speed increases)
-                     Fixed WPA detection
-                     Cygwin fixes
-                     IP detection rewrite and fixes
-                     Reduced binary size by 100k for server/drone
-                     Flite speech support
-                     Drone GPS fixes
-                     Autoconf fixes on RH and other distros
-                     RT8180 Linux support
-                     GPSMap speedups
-                     GPSMap deprecation of broken sources
-                     Various packet dissection fixes
-                     Lots of other updates and bugfixes.
-Jun 21 2005  devel  Merged patches from Pedro for OpenBSD ralink, prism2, and
-                     readme
-                    Deprecated broken gpsmap sources and set default to blank
-                    Added "--disable-optimization" flag to turn off -Ox
-Jun 20 2005  devel  Fixed condition where gps mode wasn't updated 
-                    Updated to libpcap 0.9.1-kis
-                    Patched libpcap to not include filtering code.  Kismet
-                     doesn't use it, and its 100k of binary we can drop
-Jun 19 2005  devel  Added more wireless vendors to the manuf map
-Jun 18 2005  devel  Updated AP manuf/defaults info
-                    Rewrote GPSD handling to be more like newcore, to correctly
-                     handle error conditions with ESRs new GPSD code
-                    Rewrote distance and heading code to (hopefully) clear
-                     up some bugs
-                    Fixed 'follow gps' in client (broken in -devel only)
-                    Fixed 'follow network' heading calculations in client
-                    Fixed range to only show 3 significant digits in client
-Jun 13 2005  devel  Fixed a pile of little broken parts of code thanks to a
-                     pass through a static code analyser
-Jun 11 2005  devel  Fixed compile error on wsp100 capture type, but I suspect
-                     the capture source has other problems still.
-                    Updated README, added some FAQs in the silly hope someone
-                     will read them.
-                    Fixed minor linewrap issues in display
-                    Fixed minor rate graph issue where it overflowed the box,
-                     still sometimes looks too small
-Jun 09 2005  devel  Fixed stupid error introduced last night in new prism2 code
-                    Merged patch from Pedro for fbsd compat
-                    Changed net/cli info 'WEP' to 'Privacy'
-                    Added ad-hoc autogrouping to kismet_client
-Jun 08 2005  devel  Tweaked prism2 pcap header length handling for extra safety
-                    Tweaked configure to error out on socklen_t properly on
-                     cygwin
-Jun 05 2005  devel  Fixed segfault on some conditions in kismet_client
-                     group management code
-                    Fixed segfaults in tcpclient code and corrupted protocol
-                     lines (non-exploitable)
-                    Added W(O) documentation to client help
-Jun 03 2005  devel  Minor code format changes, possible fd-exhaustion bug on 
-                     OpenBSD fixed
-Jun 02 2005  devel  Removed theoretical loophole in bss-timestamp finitestate
-Jun 01 2005  devel  README changes
-May 31 2005  devel  Fixed segfault condition in kismet_client caused by the 
-                     "powerbar" column or "Signal Levels" window and funny
-                     signal levels
-                    Added "netfuzzycrypt" option, defaulted to true.  This uses
-                     the network classifier to force a fuzzy encryption on
-                     unencrypted data frames classified as part of an encrypted
-                     network.
-                    More fixes to IP handling -- client aggregation works
-                     better now when finding a network IP
-                    Fixed sigfpu/channel sets for real
-May 30 2005  devel  Added 'flite' config parameter for 'festival lite', if
-                     using flite instead of festival, set it to true
-                    Fixed client signal/noise levels in kismet_client
-May 27 2005  devel  Merged README updates and OpenBSD updates from Pedro
-                    Merged OpenBSD channel display from pedro
-                    Added ipw2915 packet source for centrinto a/g cards.
-                     Same as the 2200, just has the default channels set to 
-                     include 11a.
-                    Fixed sigfpu failure if the default channel sets are
-                     missing
-                    Added OpenBSD workaround for atheros FCS bytes
-May 26 2005  devel  Moved to drone protocol 9.  Drone GPS status is now carried
-                     in the version packet.  If GPS is enabled on the drone,
-                     it will be used for coordinates, if it is not, the server GPS
-                     will be used.
-                    Updated README and some error messages
-                    Took default carrier type out of packet reporting since it
-                     could give bad info
-                    Fixed several segfaults in kismet_client caused by groups
-                     or networks being auto-deleted (like probe_networks being 
-                     merged)
-                    Sped up kismet_client a fair bit (only recalculate groups
-                     when we need to)
-                    Merged burst-rate-unit alert support from newcore-devel.
-                     You can now set a timeunit for burstrates of alerts, ie
-                     10/min burst of 1/sec.
-                    Reverted UpdateNetworks() in panelfront so that it would
-                     update idle dieoff correctly again
-                    Fixed minor bug in pcapsource avs parsing
-May 25 2005  devel  Configure changes for openbsd (pedro)
-                    Tweaked cisci_wifix error message
-                    Introduced a slight delay into the channel control process
-                     for ipw2200 to prevent channel sets immediately on top of
-                     one another causing the card to stop seeing packets.
-May 24 2005  devel  Fixed configure on RH and other distros that modify it so
-                     you can't use kernel headers
-                    Copied latest automake config.sub and config.guess
-                    Merged set of updates from Pedro to handle Open/Net BSD
-                     capture devices (Yup, OpenBSD 3.7 support)
-May 21 2005  devel  Fixed panels client displaying garbage data for battery
-                     percentage while charging
-May 20 2005  devel  Fixed up WPA more to handle multiple tag 221 instances
-May 19 2005  devel  Changed WPA detection to use more of the tagged parm to
-                     determine the encryption, should prevent false positives
-                     on "capable but not enabled" APs
-                    Fixed some relatively small memory leaks
-May 18 2005  devel  Backed out my BROKEN ipw2200 sw_reset and followed James' 
-                     advice to set the channel to 0 to restore scanning mode.
-                     ipw2200 appears to come out of monitor mode cleanly now.
-                    Fixed FloatChan2Int not handling absolute channels from the
-                     driver layer.  I thought I'd merged a patch from someone to
-                     do just this, but...
-                    Dropped packet counter no longer includes phy frames
-May 17 2005  devel  Added ipw2200 support with temporary sw_reset support to try
-                     to come out of monitor mode.  You'll need the 1.0.4 drivers
-                     and new firmware, and you can force a reset of the card by
-                     reloading the drivers
-                    Added ipw2200 to fuzzy crypt list
-                    Tweaked IP detection to not attempt to process IPs for any
-                     packet associated with an encrypted network
-May 15 2005  devel  Added auth frames to the probe network classifier (auth to
-                     unknown network creates a probe net, auth to known network
-                     acts normally)
-May 06 2005  devel  Fixed another glaring inefficiency in gpsmap, providing an
-                     order of magnitude speed boost to interpolated power calcs.
-May 05 2005  devel  Fixed a bunch of ops that didn't need to be done in inverse
-                     weighting in gpsmap   
-Apr 18 2005  devel  Changed WPA detection to only trigger when the WEP flag is also
-                     set.  APs advertise WPA capability even when encryption isn't
-                     turned on, it seems reasonable to cloak that if it isn't 
-                     actually being used.
-                    Tentatively changed docs to call rt2x00 'ralink' instead of
-                     'realtek', though I still haven't seen anything to prove it
-                     one way or the other.
-                    Tweaked gpsmap to handle WPA w/ no WEP as non-wep (plotting
-                     data the same as its handled in -devel now)
-Apr 09 2005  devel  Added RT8180 capture support
-Apr 02 2005 2005-04 Released 2005-04-R1.  Primarily a bugfix release, but with
-                     some new features, including:
-                     GPSD reconnection fixes
-                     LEAP/TKIP/EAP/WPA/PPTP detection
-                     Better momentary card failure handling on channel control
-                     Various compile-time issues with ImageMagick APIs
-                     String handling cleanup
-                     Major fixes to IP guessing
-                     rt2x00 support
-                     Interface binding
-Mar 30 2005  devel  Fixed another case of bad IP discovery
-Mar 23 2005  devel  Fixed xml parsing error in expat.cc and new encryption
-                     fields.  You'll want to purge your old cache files.
-Mar 22 2005  devel  Changed IP detection algorithms to ignore TCP and UDP frames
-                     sourced from the AP.  This should avoid most of the IP detection
-                     problems caused by AP/routers which source remote IP data
-                     from the local MAC.
-Mar 21 2005  devel  Added "consecutive failure" support to card channel control.
-                     For drivers with intermittent failure changing channel,
-                     this will delay Kismet exiting until 5 failures in a row
-                     occur.
-Mar 15 2005  devel  Merged patch from Josh Wright to add PPTP detection of some L3
-                     VPNs.  This slightly breaks old-client compatability in that a
-                     L3 VPN network will show up as WEP in old clients.
-Mar 13 2005  devel  Reverted crypt_set to push out 'wep' protocol field for 
-                     backwards compatability.  Same data, old field name.
-Mar 10 2005  devel  Merged long-delayed patch from Josh Wright to add detection
-                     for LEAP, TLS, TTLS, PEAP, and ISAKMP exchanges in networks.
-                    Expanded "wep" attribute to "cryptset".  WEP is still reported
-                     when a network uses encryption (WEP/Privacy bit is set), and
-                     network details show the encryption options.  Networks with
-                     extra encryption are listed as 'O'ther in the client.
-                    Expanded XML, ascii, csv logs
-                    Added/fixed client WEP fields
-                    Fixed bug that caused some removed networks to not be sent for
-                     removal if the times collided
-                    Added very basic WPA detection and reporting
-Mar 07 2005  devel  Merged patch from Chris Kuethe cleaning up some possible
-                     over-by-one string parsing and to remove two warnings.
-Feb 08 2005  devel  Merged patch from Mindfab to potentially resolve some of the
-                     problems with gpsd reconnecting.  Untested at the moment
-                     since I don't have my GPS handy.
-Feb 06 2005  devel  Merged patch from Delicious Nougat to handle binding only
-                     to the specified address for TCP servers, vs. INADDR_ANY.
-                    Currently left in the config to bind to localhost only,
-                     I've not yet decided if this will be the default for the
-                     next release or if the default will be ANY.
-Feb 03 2005  devel  Added support for the rt2x00 11b and 11g cards for the
-                     drivers to be released shortly
-Jan 26 2005  devel  Added typedef for MagickBooleanType on old IM libs
-Jan 17 2005  devel  Updated ipkg spec
-                    Changed configure to accept --with-linuxheaders for 
-                     cross-compiling with a different kernel header path
-                     than the current /lib/modules/...
-Jan 13 2005 2005-01 Released 2005-01-R1.  Not the major rewrite yet, sorry,
-                    pushed out for the CHIP magazine CD.  Minor bugfixes and 
-                    general updates:
-                     Fixed non-intel compilation bugs in previous release
-                     Fixed gcc version issues that crept into previous release
-                     Tweaked ipw2100 channel control to try to minimize driver 
-                      errors
-                     Tweaked signal/noise handlers to work with Madwifi again
-                     Added Atmel-USB support (rudimentary pseudo-rfmon)
-                     Tweaked configure scripts
-                     Fixed alpha blending elements of gpsmap images on new 
-                      image magick libs
-                     Fixed label positioning code in gpsmap
-                     Documentation and spelling errors fixed up
-Jan 13 2005  devel  Tweaked configure.in/configure to use $(...) instead of `...`
-                     to find the kernel headers since it seems to not always
-                     translate correctly (Andreas 'GlaDiaC' Schneider)
-Jan 11 2005  devel  Added card type 'atmel_usb' for the berlios.de atmel USB 
-                     drivers with pseudo-monitor support
-Jan 09 2005  devel  Minor tweak to signal/noise handlers to report the signal
-                     level if noise is equal to 0.  (This fixes behavior on
-                     madwifi drivers that report a signal and no noise)
-Jan 03 2005  devel  Merged documentation spelling patch from Andreas Mohr
-Jan 01 2005  devel  Merged gpsmap patch from Daniel Dorau to fix gpsmap alpha
-                     blending on imagemagick 6.x, label positioning bugs, and a
-                     cleaner text drawer for labels.
-Nov 16 2004  devel  Fixed compiler warning in iwconfig.cc
-                    Added microsleep delay to ipw2100 channel control function
-                     to try to alleviate driver errors
-Nov 15 2004  devel  Tweaked includes in ringbuf.h to handle stdint.h correctly
-Nov 04 2004  devel  Tweaked macaddr.h again to try to appease different gcc
-                     versions.
-Nov 01 2004  devel  Tweaked endian_magic and mac_addr - should compile
-                     cleanly on non-linux systems and on gcc 2.95 now.
-Oct 25 2004 2004-10 Released 2004-10-R1.  Major changes include:
-                     Some fixup to gpsd handling (More to come)
-                     GCC-3.4 cleanups
-                     BSS Timestamp alerts
-                     Centrino support (This has been in -devel forever)
-                     Support for GPL ADMTek drivers
-                     Support for alternate cisco drivers
-                     Imagemagick support for new imagemagick api changes
-                     Fixed some cygwin compiler errors
-                     Expanded alert protocol to carry additional info about the
-                      environment that generated the alert
-                     Fixed packet number and delta calculations, and sound 
-                      output for traffic seen
-                     Fixed crankiness with hostap if interface is down
-                     Added default "no-type" card to force new users to 
-                      configure
-                     Lots of other bug fixes
-                     Trimmed CHANGELOG file to only this year
-                     WSP100 is known to be broken in this release
-Oct 25 2004  devel  Fixed 2 errors on bigendian in "stable-devel"
-                    Fixed hanging socket on gpsd reconnect
-                    Fixed compile error on uclibc with rintf
-Sep 08 2004  devel  Fixed earthdistance math w/ info from ESR for network 
-                     distance guessing during live capture
-Sep 01 2004  devel  Split up packet.h into endian and macaddr files in prep
-                    Re-fixed friend class issue in macmap.h in gcc3.4
-Aug 15 2004  devel  Fixed log sync event to not start if logging is disabled
-                    Fixed BSS timestamp alerts to not trigger in adhoc networks
-Aug 14 2004  devel  Fixed util.cc on gcc 3.4
-Aug 13 2004  devel  Fixed error message for channel locking when in autofit 
-                     sort
-Aug 11 2004  devel  Fixed Run/ExecSysCmd functions in util
-Aug 09 2004  devel  Split ringbuffer and iwconfig stuff into their own files,
-                     cleaned up util.h
-                    Fixed 64 bit bugs re-introduced with new util.cc
-                    Tweaked string tokenizer for new TCP parsers
-                    Applied spelling patches from ESR
-                    Added smart tokenizer
-Aug 06 2004  devel  Fixed gpsmap network count to work with scatter-only plots
-Jul 27 2004  devel  Fixed Imagemagick 6.x (again)
-                    Merged gpsmap packet-count filtering patch from 
-                     Scott Brooks from Binary Solutions
-Jul 23 2004  devel  Added support for new Cisco drivers (see download page)
-                    Added support for the new GPL drivers for admtek
-                    Tweaked admtek support to not fetch channel if interface
-                     is down.
-                    Fixed attempts to restore mode or channel when the 
-                     original mode/channel was unavailable
-Jul 14 2004  devel  Merged patch from Sebastian to clean up ipw2100 behavior a
-                     bit more
-Jul 12 2004  devel  Fixed Imagemagick support for 6.x
-Jun 25 2004  devel  Removed net/bpf.h since it isn't needed and isn't present
-                     in some systems
-Jun 18 2004  devel  Changed string = char * to string = string(char *) since
-                     cygwin seems to have broken constructors for that
-                     (thanks JM)
-                    Added checks to hopefully bypass fetching channels from
-                     down interfaces under hostap which led to failures from
-                     driver crankiness
-Jun 14 2004  devel  Added channel to alert tracking and protocol
-Jun 13 2004  devel  Merged fix from Million to repair delta calculations and
-                     fix playing the correct sound for traffic
-Jun 10 2004  devel  Expanded alert protocol to carry source, dest, bssid, and
-                     other mac address fields for better programatic handling
-                     of alerts through external clients
-Jun 09 2004  devel  Added BSS timestamp spoof detection - BSSTIMESTAMP alert.
-                    Created "None" packet source for default config to stem
-                     the new people being confused with cisco errors
-                    Modified packetsource unmonitor_ code to not print warnings
-                     about not leaving monitor mode cleanly if not relevant for
-                     all active packetsources (ie, pcapfile and drones don't
-                     warn about trying to disable rfmon)
-Jun 06 2004  devel  Merged patch from Michael Scherer to fix gcc3.4 compiling
-May 30 2004  devel  Fixed docs for OpenBSD
-                    Merged patch from KW which should fix the problems on 64bit
-                     platforms.
-                    Merged patches from TZ to add more delays into monitor code
-                     to make Socket CF cards happy
-May 15 2004  devel  Added support for ipw2100 (Centrino) cards using the latest
-                     drivers from sourceforge.
-                    Merged patch from Antonio Eugenio Burriel for proper 
-                     channel detection with drivers that report channel
-                     number instead of frequency
-May 14 2004  devel  Fixed segfault issue with too-large packets inside 
-                     pcapsource.  As far as I can tell this can only be 
-                     generated by a flawed driver so it shouldn't be a 
-                     security issue.  Root is dropped for pcapfiles so this
-                     should be safe from that angle, too.
-May 13 2004  devel  See, I haven't abandoned you all, just been really busy
-                    Kluged out compile errors on some vendor-modified kernels
-                     that include ethtool.h in wireless.h
-                    Updated config file version and took out defunct examples
-                    Fixed the rest of the compile errors on some kernels, 
-                     with luck
-Apr 22 2004  devel  Fixed initial-channel -I arg for single named sources
-Apr 10 2004  devel  New devel cycle
-Apr 07 2004 2004-04 Released 2004-04R1.
-                    Major improvements in this release:
-                      Fixed 'Too many open files' errors on all platforms
-                      Tweaked autoconf scripts to make some distros happier 
-                       with finding components
-                      Additional FreeBSD support and compile-time fixes
-                      Better error reporting for most fatal conditions
-                      Fixed echoing to console fatal error conditions before 
-                       the client connects
-                      Support for latest Ethereal wtaplibs
-                      Support for ADMTek cards
-                      Fixed support for ACX100 cards
-                      Fixed support for prism2_legacy (please, upgrade 
-                       and stop using this)
-                      Fixed pcap on platforms like OSX, should compile 
-                       cleanly out of the box
-                      Fixed segfaults with empty *_manuf files
-                      Added support for dumpfiles greater than 2GB
-                      Added unmonitor support for more sources
-                      Fixed sound playing on many drivers
-                      Added optional fourth option to source= configfile 
-                       lines to set initial channels
-                      Modified monitor-entry IOCTLs to agree with more 
-                       drivers
-                      Added support for signal levels in dBm
-                      Changed release numbering to YYYY-MM-Relnum to make 
-                       people happy
-                    Also there have been a LOT of gpsmap updates:
-                      Binary caching of parsed XML for reduced processing 
-                       time on repeated mappings of the same data
-                      Rewritten power interpolation that actually works right 
-                       now
-                      Proper handling of signal and noise levels in dBm
-                      Feathered range circle drawing mode (translucent fading 
-                       edges to range estimations)
-                      Feathered scatterplot drawing (Very very slow however)
-                      Background map color saturation control (Desaturation 
-                       percentage control instead of pure greyscale)
-                      Background map intensity control (Overlay map 
-                       translucently over white or black)
-                      Revamped and extended network labeling support
-                      Revamped network center averaging code to sift the most 
-                       relevant center points and average them
-                      Moved to GMP for some math ops for extra precision
-                      Fixed Mapblast support
-                      Earthamap map source support
-                      Null map source (blank screen)
-                      Terraserver topographic map source
-                      Terraserver autoscale support
-                      Added gpsxml-sanitize command to clean XML files 
-                       outside of gpsmap
-                      Gobs of bugfixes.
-Apr 07 2004  devel  Set gpsmap caching to save empty files
-Apr 06 2004  devel  Fixed ACX100 FCS bytes
-Apr 05 2004  devel  Fixed packet count bug in csv
-Apr 04 2004  devel  Merged patch from Jamie for channel dwelling (multisecond
-                     channel hopping)
-Apr 02 2004  devel  Fixed bug in gpsmap cache that assigned the same id to all
-                     points, eating an entire file if any points were filtered.
-                    Code cleanup - Fixed several -pedantic warnings in gpsmap
-                    Various other -pedantic cleanups
-                    Flagged networks as dirty after a sort op to force a 
-                     resort even when disconnected
-                    Made gpsmap cache creation errors nonfatal
-Mar 31 2004  devel  Fixed gpsmap cache error reporting mistake
-                    Changed 'best signal' and 'best noise' stuff to handle dBm
-                    Fixed signal recording for wext
-                    Changed text in panel signal window slightly
-                    Fixed gpsmap to count actual valid samples instead of all
-                     samples in a file when determining if any samples were
-                     collected
-                    Added --color-saturation and --map-intensity to gpsmap to
-                     change the greyscale desaturation and overall intensity
-                     of the background map image.
-Mar 30 2004  devel  Tentative support for calculating SNR from signal levels
-                     in dBm for Kismet and gpsmap
-Mar 29 2004  devel  Removed size restriction testing for now, let the remote
-                     mapsource blow up if we're not a valid size.
-                    Put scale ranges into --help
-                    Fixed error in tcpclient reading new major/minors
-                    Added Null mapsource for blank background to gpsmap
-Mar 27 2004  devel  Fixed Mapblast map source in GPSMap, left Earthamap as the
-                     default however.  (Thanks, poptix!)
-                    Fixed mapblast user-scale
-Mar 26 2004  devel  Added feathered scatter plot drawing to gpsmap.  This is
-                     VERY slow but produces some nice effects in combination
-                     with channel coloring to show saturation in an area.
-                    Tweaked feather circle center drawing
-Mar 25 2004  devel  Added binary caching to gpsmap, this more than doubles
-                     the speed of gpsmap when repeatedly processing the same
-                     sets of XML data.
-Mar 23 2004  devel  Tweaked gpsmap channel color allocation
-                    Tweaked legend drawing to scale to US 11 channels if
-                     there are no networks on higher channels.  This makes
-                     the legend look much nicer.
-Mar 22 2004  devel  Added --feather-range to gpsmap to blur network range
-                     circles into invisibility.  Imagemagick is very very
-                     poorly documented.
-                    Fixed various other bugs in gpsmap
-                    Fixed various bugs with feathering and some data sets
-Mar 21 2004  devel  Additional tweaks to prism54 avs monitoring
-Mar 20 2004  devel  Fixed gpsmap trying to autoscale even with user scales
-                    Merged patch from Antonio Eugenio Burriel to enable AVS 
-                     headers on current prism54 drivers
-                    Merged patch from Scott Taylor for translucent bounding
-                     rects in gpsmap
-                    Merged another patch from Scott for using terraserver
-                     topo maps
-Mar 19 2004  devel  Merged earthamap map source support from Ryan Maple
-                    Added autoscale map selection to Earthamap and Terraserver
-                    Marked Mapblast and Mappoint sources as defunct
-                    Added earthamap script to makefile and cvs
-                    Removed 'total' networks from legend, left 'visible'.
-                     Total didn't make much sense.
-                    New gpsmap labeling method, labels now drawn in the order
-                     given, added new labels, bssid, ssid, manuf, info,
-                     location
-                    Tweaked labeling
-Mar 18 2004  devel  Fixed expat error
-Mar 17 2004  devel  Tweaked gpsmap to error out on no sample points
-                    Fixed error string typo in get_ssid
-                    Changed monitor mode controls to not nuke most SSIDs since
-                     drivers don't seem to mind anymore, also updated prism54
-                     and fixed a compile warning on acx100
-                    Tweaked configure/makefiles to not allow 'make gpsmap' if
-                     it wasn't enabled by configure
-Mar 16 2004  devel  Tweaked acx100 source to match acx's new orinoco-esque
-                     method
-Mar 15 2004  devel  Finished gpsxml-sanitize, util takes a xml files and prints
-                     the valid points back to stdout.
-                    Fixed sending a removed network as a NETWORK statement
-                     during the initial NETWORK enable seed
-Mar 14 2004  devel  Split gpsmap sample manipulation voodoo off into its own
-                     file for other utils to tie into
-                    Started adding extras/ util to sanitize XML files for other
-                     programs to use
-Mar 13 2004  devel  Updated readme, added client column lists
-                    Added unmonitor support for madwifi
-                    Added switch to gpsmap to use old pure-average network 
-                     center finding code
-                    Moved fifodump out of logging, fifo will still happen with
-                     '-n' now
-                    Added fourth optional parameter to source= config lines to
-                     set the initial channel
-                    Updated spec file
-Mar 12 2004  devel  Changed sound exec to dup2 /dev/null instead of closing
-                     stdout and stderr, should prevent sox being mad about
-                     not having output paths
-Mar 11 2004  devel  Made blanking SSID during entering monitor mode a nonfatal
-                     condition.  Should alleviate difficulties with some
-                     drivers (prism54, maybe cisco)
-                    Added large-file checking and defines, should overcome the
-                     2GB file size limit on systems that support it
-                    Changed versioning (again) - YYYY-MM-Release.
-Mar 10 2004  devel  Fixed a segfault in the client command protocol
-                    Improved error reporting for madwifi monitor mode
-Mar 08 2004  devel  Fixed a segfault with a 0-length macaddr struct (exposed
-                     by an empty manuf map file).  No security implications.
-                    Changed ifdef block in pcapsource, added ifndef to 
-                     compensate for pcap on some platforms
-Mar 07 2004  devel  Fixed another bsd compile error
-                    Revamped error reporting to print errors to console even
-                     when silent if there are no clients.  Should force showing
-                     fast-startup errors that got hidden before.
-Mar 04 2004  devel  Fixed undefined function error on BSDs introduced from
-                     other error catching
-                    Fixed stupid config test copy and paste bug for GMP
-                    Reordered orinoco monitor commands
-                    More major gpsmap updates
-                     Total rewrite of interpolation.  Previous code was 
-                      terminally broken.  New interpolation algos are MUCH
-                      more adept at handling "generic wardriving" data.
-                     Moved interpolation to only process "relevant center"
-                      (see previous gpsmap update) instead of every point
-                     Fixed legend drawing when using default network colors
-                      and doing power interpolation
-                    Tweaked orinoco channel control - should eliminate errors
-                     seen with some older drivers and -devel
-Mar 03 2004  devel  Rewrote gpsmap network-center guessing to find groups of
-                     sample points and use those
-                    Started rewriting gpsmap to use GMP for math.  GMP is
-                     now required.
-                    Added support for ADMTek cards
-Mar 01 2004  devel  Tweaked error reporting to client.
-                    Fixed wtapfile support for new ethereal wiretap versions
-                    Merged ifdefs from Thomas Dettbarn to fix compiling on 
-                     some freebsd systems
-Feb 28 2004  devel  Changed wtaplocaldump code to have better drive-ful error
-                     messages
-Feb 26 2004  devel  Smart determination of channel controls on new orinoco
-                     drivers, correct exiting of rfmon on new orinoco drivers
-                    Added new orinoco capture source orinoco_14 to handle the
-                     changes in the new orinoco 0.14 cvs tree
-Feb 25 2004  devel  Fixed expat parsing the new kismet version strings
-Feb 24 2004  devel  Fixed prism2_legacy (wow, someone still uses this) to trim
-                     the FCS off the frames correctly, and to mute the wlanctl
-                     commands
-                    Added more intelligent error messages for the interface
-                     going away in the middle of a capture.
-Feb 22 2004  devel  Merged FreeBSD patch from Sam (with some changes):
-                     * Renamed to radiotap_fbsd_X (me.  radiotap_freebsd_x was
-                       just getting kind of silly to type.)
-                     * Split source into ab/a/b, like MadWifi
-                     * Trimmed out redundant/unused FetchChannel()
-                     * Workaround for varargs for legible error messages
-                     * Save and restore interface settings
-Feb 20 2004  devel  Added tentative support for the orinoco_cs CVS drivers as
-                     part of the existing orinoco source
-                    Merged patch from Deker to fix inverse bssid filtering
-                    Tweaked wext header finding, added big warning
-Feb 13 2004  devel  Reordered stuff in configure for some distros being cranky
-Feb 10 2004  devel  Fixed 2 socket closure bugs, neither of which should have
-                     any real world effect (both fatal conditions anyhow)
-Feb 09 2004  devel  New devel cylcle started
-                    Added check of new makefile.in and configure to makefile
-Feb 09 2004 Feb0401 Released successor to 3.x with new versioning scheme. Enjoy
-                     the new stable release, hopefully beginning a more monthly
-                     release schedule.  Everyone should upgrade to this release
-                     and don't forget to look at the readme for changes in card
-                     source name.  New toys in this release:
-                     * Rewritten packet engine, tens of times faster than 3.x,
-                       migrated monitor mode and channel change to ioctl calls
-                       for greater speed and efficiency
-                     * Support for FreeBSD radiotap
-                     * Improved OpenBSD support
-                     * Support for running kismet on WRT54G aps
-                     * Support for Prism54 and Madwifi
-                     * Fixed remote drones
-                     * Unmonitor support
-                     * Improved error handling and return codes
-                     * Vastly improved gpsmap data filtering
-                     * Gpsmap legend drawing, bugs in multiple gpsxml file
-                       parsing, allocation bugs, 
-                     * Much improved packet dissection and validation, 
-                       duplicate IV detection
-                     * Countless other bug fixes to protocol consistency, 
-                       OSX support, variable initialization, CSV output, and
-                       more.
-Feb 09 2004  devel  Changed major-minor-tiny designation to new versioning
-                     scheme, Month-Year-Release# to match the new versioning
-                     scheme.  *KISMET protocol now carries 'newversion' field,
-                     everyone writing their own clients should update to this.
-Feb 06 2004  3.1.0  Added warning for unmonitor mode
-Feb 04 2004  3.1.0  Merged more diffs from Pedro to fix the stackprot alerts on
-                     OpenBSD
-                    Changed framework of unmonitor support.  This breaks some 
-                     things right now, this sync only temporary.  Expect a 
-                     fully fixed devel sync later this afternoon.
-                    Added unmonitor support for HostAP, fixed broken stuff from
-                     earlier.
-                    Added unmonitor support for prism54
-                    Added smarter output on termination, tied to unmonitor
-                    Removed zeroing IPs from interfaces going into rfmon.  This
-                     places the onus on the drivers to Do The Right Thing, but
-                     makes my life a lot easier for restoring card states.
-                    Added unmonitor support for orinoco, acx100
-                    Revamped ifconfig internals to only process flags
-                    Removed stub, broken unmonitor from wlanng sources
-Feb 02 2004  3.1.0  Tweaked probe req handling to assign to_ds
-                    Changed panels channel display to show --- for uncontrolled
-                     source channels
-Feb 01 2004  3.1.0  Fixed broken channel stuff in wlanng to use stored last
-                     channel if wext isn't available.
-                    Added source picking window for channel locking on multiple
-                     sources
-                    Added smarter channel hopping setup, added server hopping
-                     status to KISMET protocol
-Jan 31 2004  3.1.0  wlanng no longer depends on wireless extentions
-Jan 28 2004  3.1.0  Panels client now scrolls to next network after tagging
-                    Fixed changelog dates (Thanks Alexander...)
-                    Added a dirty flag to tcpclient networks listing to save
-                     on CPU usage when the network list isn't actually changing
-                    Improved use of the dirty flag to conserve cpu
-                    Fixed init of a variable in panels
-                    Fixed various bugs in panels
-Jan 27 2004  3.1.0  Modified internals to packet source handling to allow for
-                     restoring card details on sources that support it
-                    Merged patch from Pedro for more OpenBSD stuff
-                    Merged patch from Sam for more radiotap support on freebsd.
-                     Pending a patch to the MadWifi drivers, this should bring
-                     functional support for FreeBSD.
-Jan 26 2004  3.1.0  Fixed FCS byte trimming for MadWifi, this should fix Kismet
-                     discarding most packets as invalid (Thanks, Anton)
-                    Fixed monitor_wext not setting the initial channel if the
-                     card is already in monitor mode (Thanks, Anton)
-                    Merged additional patches from Sam for FreeBSD/Radiotap
-Jan 25 2004  3.1.0  Long-asked for, the panels client is now able to lock
-                     onto the channel of a selected network and stop 
-                     hopping.  'L' to lock, 'H' to hop.  Currently only works
-                     with a single capture source, multisource support to 
-                     follow soon.
-                    Merged patch from Josh Wright to handle airopeek files with
-                     wtapfile
-                    Merged patch from Pedro to fix bringing an interface up in
-                     OpenBSD
-Jan 24 2004  3.1.0  Merged patch from Ray Essick to add an alternate date 
-                     format to the logfile naming format
-                    Unitialized variable fix in panels client
-Jan 23 2004  3.1.0  Added packsource channel locking to server protocol
-                    First-run merge of FreeBSD Radiotap support from Sam
-                     Leffler
-Jan 22 2004  3.1.0  Added channel hopping status to CARD field
-                    Added '*' to panelfront channel display when source is
-                     hopping
-                    Fixed probe and data autogroups from being created for
-                     only a single network (broken by yesterdays fix.)
-                    Added intro window to panels client for new users, this
-                     can be turned off by editing the ui config and putting
-                     'showintro=false'
-                    Added 'trackprobenets' config option to turn off following
-                     probe responses and tracking probenets.
-                    Merged patch from Anton fixing issues with scrolling the 
-                     list of servers
-Jan 21 2004  3.1.0  Fixed embarassingly stupid bug in panels probe/data
-                     autogroup, minor efficiency improvements as well
-                    Removed debug printing on corrupt dronesource packets
-                    Made probed networks clients of themselves
-                    Minor speed update to packet tracking
-                    Added setgid to setuid privdropping, leaving us as gid0 is
-                     also bad.
-Jan 17 2004  3.1.0  Tweaked empty SSID assignment (again)
-                    Forced wext-fetched signal levels to abs values
-                    Fixed initialization of client sort value in panels
-                    Moved group updates into population code in panels
-                    Added --gui long-option to kismet_client
-Jan 16 2004  3.1.0  Fixed offset mangling in probe request parsing
-Jan 15 2004  3.1.0  Fixed data network autogrouping
-                    Fixed panels client segfault when viewing details on a 
-                     network absorbed into an autogroup
-                    Fixed bug where single-packet new networks sometimes showed
-                     up as having no packets in panels client
-Jan 13 2004  3.1.0  Added more packet sanitizing.  Most invalid management
-                     frames now intercepted, data frames still problematic.
-                    Merged gpsmap patches from Andrew Knutsen to add labeling
-                     of manufacturer and beacon info, avoid overlapping network
-                     labels, and scripts in the extras directory to generate
-                     multiple maps of an area and to merge the IEEE 
-                     manufacturer list into the Kismet manuf file.
-                    Tweaked mac_map to separate insert and fast_insert
-                    Added autogrouping data-only networks
-                    Added validation checks before calling Packetsource::Close,
-                     fixes segfault for invalid pcapfile opens
-                    Improved probed network integration code
-Jan 12 2004  3.1.0  Fixed stupid word-transposition in default config, should
-                     be channelsplit not splitchannels.
-Jan 10 2004  3.1.0  Started implementing wsp100 snmp calls in new framework
-                    Added sanity checks to ExecSysCmd() calls in pcapsource
-                    Added coloring of decloaked networks to panelfront
-Jan 09 2004  3.1.0  Merged patch from Bjarke Pedersen for different sounds for
-                     new wepped networks
-Jan 07 2004  3.1.0  Fixed more wep keysize bugs
-Jan 04 2004  3.1.0  Changed probe network autogrouping to not group when there
-                     is only 1 probe network
-Jan 03 2004  3.1.0  Fixed nullproberesp alert
-                    Fixed segfault if acpi/ACAD/ not found
-                    Merged patch from Million adding more ACPI support
-                    Merged patch from Million with numerous variable init
-                     and other memory checks to kismet_server
-                    Added more defaults to ap_manuf file
-                    Added type counts and percentages to gpsmap legends
-Jan 02 2004  3.1.0  Fixed association of probe nets
-                    Fixed weirdness with now-defunct quality bar
-                    Fixed map legends w/ no network colors and no powerbar
-Jan 01 2004  3.1.0  Added legend drawing to GPSMap, finally
-                    Various speedups inside gpsmap
-                    Readme updates
-                    Fixed legend drawing eating one map file
-                    Significant speed boosts to gpsmap filtering
-                    Changed algo.h sort() calls to stable_sort(). This seems
-                     to be a bug in some gcc versions that causes segfaults.
-                    Moved most of gpsmaps messages into the 'verbose' setting
-                     (gpsmap -v ... )
-                    Revamped column positioning code for gpsmap legends
-                    Fixed missing '/' in pcapsource wlanng (thanks falter)
-                    Merged patch from Million fixing memory and var init bugs
-                     in panels and goto calls.
-=======
 REMEMBER:  I don't always update the changelog for newcore, check the SVN
 log for current progress
 
@@ -1464,5 +398,4 @@
                     Started phasing out broken protocol references to
                      tracktypes networks, commented out network protocols
                      for now
---- -- ----  -----  Newcore changelog started
->>>>>>> 0bc4c523
+--- -- ----  -----  Newcore changelog started