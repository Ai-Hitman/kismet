include Makefile.inc

CONFIGFILES = \
	kismet.conf \
	kismet_httpd.conf \
	kismet_alerts.conf \
	kismet_memory.conf \
	kismet_storage.conf \
	kismet_logging.conf \
	kismet_filter.conf \
	kismet_uav.conf \
	kismet_80211.conf 

# Parsers (modeled on former Kaitai model)
PARSERS = \
	dot11_parsers/dot11_ie.cc.o \
	dot11_parsers/dot11_ie_7_country.cc.o \
	dot11_parsers/dot11_ie_11_qbss.cc.o \
	dot11_parsers/dot11_ie_33_power.cc.o \
	dot11_parsers/dot11_ie_36_supported_channels.cc.o \
	dot11_parsers/dot11_ie_45_ht_cap.cc.o \
	dot11_parsers/dot11_ie_48_rsn.cc.o \
	dot11_parsers/dot11_ie_52_rmm_neighbor.cc.o \
	dot11_parsers/dot11_ie_54_mobility.cc.o \
	dot11_parsers/dot11_ie_55_fastbss.cc.o \
	dot11_parsers/dot11_ie_61_ht_op.cc.o \
	dot11_parsers/dot11_ie_70_rm_capabilities.cc.o \
	dot11_parsers/dot11_ie_133_cisco_ccx.cc.o \
	dot11_parsers/dot11_ie_150_vendor.cc.o \
	dot11_parsers/dot11_ie_150_cisco_powerlevel.cc.o \
 	dot11_parsers/dot11_ie_191_vht_cap.cc.o \
 	dot11_parsers/dot11_ie_192_vht_op.cc.o \
	dot11_parsers/dot11_ie_127_extended_capabilities.cc.o \
 	dot11_parsers/dot11_ie_221_vendor.cc.o \
 	dot11_parsers/dot11_ie_221_ms_wps.cc.o \
 	dot11_parsers/dot11_ie_221_ms_wmm.cc.o \
 	dot11_parsers/dot11_ie_221_dji_droneid.cc.o \
 	dot11_parsers/dot11_ie_221_wfa_wpa.cc.o \
	dot11_parsers/dot11_ie_221_cisco_client_mfp.cc.o \
	dot11_parsers/dot11_ie_221_wpa_transition.cc.o \
	dot11_parsers/dot11_ie_221_rsn_pmkid.cc.o \
	dot11_parsers/dot11_ie_221_wfa.cc.o \
	dot11_parsers/dot11_ie_255_ext_tag.cc.o \
	dot11_parsers/dot11_action.cc.o \
	dot11_parsers/dot11_wpa_eap.cc.o \
	dot11_parsers/dot11_p2p_ie.cc.o \
	bluetooth_parsers/btle.cc.o 

# To prevent a deps problem, we define these targets via autoconf to reference
# the variable setting the list
PROTOBUF_CPP_O_TARGET = @PROTOBUF_CPP_O_TARGET@
PROTOBUF_CPP_O = \
	protobuf_cpp/kismet.pb.cc.o \
	protobuf_cpp/http.pb.cc.o \
	protobuf_cpp/datasource.pb.cc.o \
	protobuf_cpp/linuxbluetooth.pb.cc.o 

PROTOBUF_CPP_H_TARGET = @PROTOBUF_CPP_H_TARGET@
PROTOBUF_CPP_H = \
	protobuf_cpp/kismet.pb.h \
	protobuf_cpp/http.pb.h \
	protobuf_cpp/datasource.pb.h \
	protobuf_cpp/linuxbluetooth.pb.h 

PROTOBUF_C_O = \
	protobuf_c/kismet.pb-c.c.o \
	protobuf_c/datasource.pb-c.c.o \
	protobuf_c/linuxbluetooth.pb-c.c.o 

PROTOBUF_C_H = \
	protobuf_c/kismet.pb-c.h \
	protobuf_c/datasource.pb-c.h \
	protobuf_c/linuxbluetooth.pb-c.h


# Common pure-c code for capturesource binaries
DATASOURCE_COMMON_C_O = \
	$(PROTOBUF_C_O) \
	simple_ringbuf_c.c.o capture_framework.c.o 
DATASOURCE_COMMON_A = libkismetdatasource.a

CAPTURE_PCAPFILE_O = \
	capture_pcapfile.c.o
CAPTURE_PCAPFILE 	= kismet_cap_pcapfile
BUILD_CAPTURE_PCAPFILE = @BUILD_CAPTURE_PCAPFILE@

CAPTURE_KISMETDB_O = \
	capture_kismetdb.c.o
CAPTURE_KISMETDB 	= kismet_cap_kismetdb
BUILD_CAPTURE_KISMETDB = @BUILD_CAPTURE_KISMETDB@

CAPTURE_LINUX_WIFI	= capture_linux_wifi/kismet_cap_linux_wifi
BUILD_CAPTURE_LINUX_WIFI = @BUILD_CAPTURE_LINUX_WIFI@

CAPTURE_HACKRF_SWEEP_O = \
	capture_hackrf_sweep.c.o
CAPTURE_HACKRF_SWEEP = kismet_cap_hackrf_sweep
BUILD_CAPTURE_HACKRF_SWEEP = @BUILD_CAPTURE_HACKRF_SWEEP@

CAPTURE_LINUX_BLUETOOTH = capture_linux_bluetooth/kismet_cap_linux_bluetooth
BUILD_CAPTURE_LINUX_BLUETOOTH = @BUILD_CAPTURE_LINUX_BLUETOOTH@

CAPTURE_OSX_COREWLAN = capture_osx_corewlan_wifi/kismet_cap_osx_corewlan_wifi
BUILD_CAPTURE_OSX_COREWLAN = @BUILD_CAPTURE_OSX_COREWLAN@

CAPTURE_SDR_RTL433 = capture_sdr_rtl433/kismet_cap_sdr_rtl433
BUILD_CAPTURE_SDR_RTL433 = @BUILD_CAPTURE_SDR_RTL433@

CAPTURE_SDR_RTLAMR = capture_sdr_rtlamr/kismet_cap_sdr_rtlamr
BUILD_CAPTURE_SDR_RTLAMR = @BUILD_CAPTURE_SDR_RTLAMR@

CAPTURE_SDR_RTLADSB = capture_sdr_rtladsb/kismet_cap_sdr_rtladsb
BUILD_CAPTURE_SDR_RTLADSB = @BUILD_CAPTURE_SDR_RTLADSB@

CAPTURE_FREAKLABS_ZIGBEE = capture_freaklabs_zigbee/kismet_cap_freaklabs_zigbee
BUILD_CAPTURE_FREAKLABS_ZIGBEE = @BUILD_CAPTURE_FREAKLABS_ZIGBEE@

CAPTURE_NRF_MOUSEJACK = capture_nrf_mousejack/kismet_cap_nrf_mousejack
BUILD_CAPTURE_NRF_MOUSEJACK = @BUILD_CAPTURE_NRF_MOUSEJACK@

CAPTURE_TI_CC_2540 = capture_ti_cc_2540/kismet_cap_ti_cc_2540
BUILD_CAPTURE_TI_CC_2540 = @BUILD_CAPTURE_TI_CC_2540@

<<<<<<< HEAD
=======
CAPTURE_UBERTOOTH_ONE = capture_ubertooth_one/kismet_cap_ubertooth_one
BUILD_CAPTURE_UBERTOOTH_ONE = @BUILD_CAPTURE_UBERTOOTH_ONE@

>>>>>>> ecb8ca3e
CAPTURE_TI_CC_2531 = capture_ti_cc_2531/kismet_cap_ti_cc_2531
BUILD_CAPTURE_TI_CC_2531 = @BUILD_CAPTURE_TI_CC_2531@

CAPTURE_NRF_51822 = capture_nrf_51822/kismet_cap_nrf_51822
BUILD_CAPTURE_NRF_51822 = @BUILD_CAPTURE_NRF_51822@

CAPTURE_NRF_52840 = capture_nrf_52840/kismet_cap_nrf_52840
BUILD_CAPTURE_NRF_52840 = @BUILD_CAPTURE_NRF_52840@

CAPTURE_RZ_KILLERBEE = capture_rz_killerbee/kismet_cap_rz_killerbee
BUILD_CAPTURE_RZ_KILLERBEE = @BUILD_CAPTURE_RZ_KILLERBEE@

# Capture binaries to build
DATASOURCE_BINS = @DATASOURCE_BINS@

LOGTOOL_KISMETDB_STRIP = log_tools/kismetdb_strip_packets

LOGTOOL_KISMETDB_WIGLE = log_tools/kismetdb_to_wiglecsv
LOGTOOL_KISMETDB_WIGLE_O = \
	log_tools/kismetdb_to_wiglecsv.cc.o \
	sqlite3_cpp11.cc.o jsoncpp.cc.o

LOGTOOL_KISMETDB_JSON = log_tools/kismetdb_dump_devices
LOGTOOL_KISMETDB_JSON_O = \
	log_tools/kismetdb_dump_devices.cc.o \
	sqlite3_cpp11.cc.o

LOGTOOL_KISMETDB_STATS = log_tools/kismetdb_statistics
LOGTOOL_KISMETDB_STATS_O = \
	log_tools/kismetdb_statistics.cc.o \
	sqlite3_cpp11.cc.o jsoncpp.cc.o

LOGTOOL_KISMETDB_KML = log_tools/kismetdb_to_kml
LOGTOOL_KISMETDB_KML_O = \
	log_tools/kismetdb_to_kml.cc.o \
	sqlite3_cpp11.cc.o jsoncpp.cc.o

LOGTOOL_BINS = \
	$(LOGTOOL_KISMETDB_STRIP) \
	$(LOGTOOL_KISMETDB_WIGLE) \
	$(LOGTOOL_KISMETDB_JSON) \
	$(LOGTOOL_KISMETDB_STATS) \
	$(LOGTOOL_KISMETDB_KML)

# Disabled; Kaitai generates unusable C++ code currently
# KAITAI_PARSERS = \
# 	kaitai_parsers/wpaeap.cc.o \
# 	kaitai_parsers/dot11_ie.cc.o \
# 	kaitai_parsers/dot11_action.cc.o \
# 	kaitai_parsers/dot11_ie_7_country.cc.o \
# 	kaitai_parsers/dot11_ie_11_qbss.cc.o \
# 	kaitai_parsers/dot11_ie_45_ht.cc.o \
# 	kaitai_parsers/dot11_ie_48_rsn.cc.o \
# 	kaitai_parsers/dot11_ie_48_rsn_partial.cc.o \
# 	kaitai_parsers/dot11_ie_52_rmm_neighbor.cc.o \
# 	kaitai_parsers/dot11_ie_54_mobility.cc.o \
# 	kaitai_parsers/dot11_ie_61_ht.cc.o \
# 	kaitai_parsers/dot11_ie_133_cisco_ccx.cc.o \
# 	kaitai_parsers/dot11_ie_191_vht_capabilities.cc.o \
# 	kaitai_parsers/dot11_ie_192_vht_operation.cc.o \
# 	kaitai_parsers/dot11_ie_221_vendor.cc.o \
# 	kaitai_parsers/dot11_ie_221_ms_wps.cc.o \
# 	kaitai_parsers/dot11_ie_221_ms_wmm.cc.o \
# 	kaitai_parsers/dot11_ie_221_dji_droneid.cc.o \
# 	kaitai_parsers/dot11_ie_221_wfa_wpa.cc.o

PSO	= util.cc.o macaddr.cc.o uuid.cc.o xxhash.cc.o boost_like_hash.cc.o sqlite3_cpp11.cc.o \
	globalregistry.cc.o eventbus.cc.o \
	pollabletracker.cc.o ringbuf2.cc.o chainbuf.cc.o filewritebuf.cc.o buffer_handler.cc.o \
	packet.cc.o messagebus.cc.o configfile.cc.o getopt.cc.o \
	psutils.cc.o battery.cc.o \
	tcpserver2.cc.o tcpclient2.cc.o serialclient2.cc.o pipeclient.cc.o socketclient.cc.o ipc_remote2.cc.o \
	$(PROTOBUF_CPP_O_TARGET) kis_external.cc.o \
	dlttracker.cc.o antennatracker.cc.o datasourcetracker.cc.o kis_datasource.cc.o \
	datasource_linux_bluetooth.cc.o datasource_rtl433.cc.o datasource_rtlamr.cc.o datasource_rtladsb.cc.o \
<<<<<<< HEAD
	datasource_ti_cc_2540.cc.o datasource_ti_cc_2531.cc.o datasource_nrf_51822.cc.o datasource_nrf_52840.cc.o \
=======
	datasource_ti_cc_2540.cc.o datasource_ti_cc_2531.cc.o datasource_ubertooth_one.cc.o datasource_nrf_51822.cc.o datasource_nrf_52840.cc.o \
>>>>>>> ecb8ca3e
	datasource_rz_killerbee.cc.o \
	kis_net_microhttpd.cc.o kis_net_microhttpd_handlers.cc.o system_monitor.cc.o base64.cc.o \
	kis_httpd_websession.cc.o kis_httpd_registry.cc.o \
	gpstracker.cc.o kis_gps.cc.o gpsnmea.cc.o gpsserial2.cc.o gpstcp.cc.o \
	gpsgpsd2.cc.o gpsfake.cc.o gpsweb.cc.o \
	packetchain.cc.o packet_filter.cc.o class_filter.cc.o \
	trackedelement.cc.o trackedcomponent.cc.o entrytracker.cc.o \
	trackedlocation.cc.o devicetracker_component.cc.o \
	devicetracker_view.cc.o devicetracker_view_workers.cc.o \
	jsoncpp.cc.o json_adapter.cc.o \
	plugintracker.cc.o alertracker.cc.o timetracker.cc.o channeltracker2.cc.o \
	devicetracker.cc.o devicetracker_workers.cc.o devicetracker_httpd.cc.o \
	kis_dlt.cc.o kis_dlt_ppi.cc.o kis_dlt_radiotap.cc.o kis_dlt_btle_ll_radio.cc.o \
	kaitaistream.cc.o \
	$(PARSERS) \
	phy_80211.cc.o phy_80211_components.cc.o phy_80211_dissectors.cc.o \
	phy_rtl433.cc.o phy_rtlamr.cc.o phy_rtladsb.cc.o phy_zwave.cc.o \
<<<<<<< HEAD
	phy_bluetooth.cc.o phy_uav_drone.cc.o phy_nrf_mousejack.cc.o phy_btle.cc.o\
=======
	phy_bluetooth.cc.o phy_uav_drone.cc.o phy_nrf_mousejack.cc.o phy_btle.cc.o phy_ti_cc_2540.cc.o phy_ti_cc_2531.cc.o phy_nrf_51822.cc.o\
>>>>>>> ecb8ca3e
	dot11_fingerprint.cc.o kis_dissector_ipdata.cc.o \
	manuf.cc.o \
	logtracker.cc.o kis_ppilogfile.cc.o kis_databaselogfile.cc.o kis_pcapnglogfile.cc.o \
	messagebus_restclient.cc.o \
	streamtracker.cc.o \
	pcapng_stream_ringbuf.cc.o streambuf_stream_buffer.cc.o \
	devicetracker_httpd_pcap.cc.o phy_80211_httpd_pcap.cc.o \
	kis_database.cc.o storageloader.cc.o \
	kismet_server.cc.o 

PS	= kismet

STD_ALL = Makefile $(PS) $(DATASOURCE_BINS) $(LOGTOOL_BINS)
DS_ONLY = Makefile $(DATASOURCE_BINS)

ALL	= @ALLTARGETS@

INSTBINS = $(PS) $(DATASOURCE_BINS) $(LOGTOOL_BINS)

all:	$(ALL)

all-with-plugins:
	@make plugins-clean
	@make all
	@make plugins

# Autogen the version file
version.c:	FORCE
	@{ $(GIT) rev-parse --short HEAD 2>/dev/null || echo "non-git-release"; } | awk ' BEGIN {print "#include \"version.h\""} {print "const char *VERSION_GIT_COMMIT = \"" $$0"\";"} END {}' > version.c
	@date | awk 'BEGIN {} {print "const char *VERSION_BUILD_TIME = \""$$0"\";"} END {} ' >> version.c

# Force remove version.c.o since it's left behind owned by root as part of suidinstall, which screws
# up a lot of builds for people; we assume we can `rm -f` it
version.c.o : version.c version.c.d
	@rm -f version.c.o
	$(CC) $(CFLAGS) $(CPPFLAGS) -c version.c -o version.c.o

$(PS):	$(PROTOBUF_CPP_O_TARGET) $(PROTOBUF_CPP_H_TARGET) $(PSO) $(patsubst %c.o,%c.d,$(PSO)) version.c.o
	$(LD) $(LDFLAGS) -o $(PS) $(PSO) version.c.o $(LIBS) $(CXXLIBS) $(PCAPLIBS) $(KSLIBS) -rdynamic

$(LOGTOOL_KISMETDB_STRIP):	log_tools/kismetdb_strip_packet_content.c.o log_tools/kismetdb_strip_packet_content.c.d
	$(CC) $(LDFLAGS) -o $(LOGTOOL_KISMETDB_STRIP) log_tools/kismetdb_strip_packet_content.c.o -lsqlite3

$(LOGTOOL_KISMETDB_WIGLE):	$(LOGTOOL_KISMETDB_WIGLE_O) $(patsubst %c.o,%c.d,$(LOGTOOL_KISMETDB_WIGLE_O))
	$(LD) $(LDFLAGS) -o $(LOGTOOL_KISMETDB_WIGLE) $(LOGTOOL_KISMETDB_WIGLE_O) $(LIBS) $(CXXLIBS) -rdynamic

$(LOGTOOL_KISMETDB_JSON):	$(LOGTOOL_KISMETDB_JSON_O) $(patsubst %c.o,%c.d,$(LOGTOOL_KISMETDB_JSON_O))
	$(LD) $(LDFLAGS) -o $(LOGTOOL_KISMETDB_JSON) $(LOGTOOL_KISMETDB_JSON_O) $(LIBS) $(CXXLIBS) -rdynamic

$(LOGTOOL_KISMETDB_STATS):	$(LOGTOOL_KISMETDB_STATS_O) $(patsubst %c.o,%c.d,$(LOGTOOL_KISMETDB_STATS_O))
	$(LD) $(LDFLAGS) -o $(LOGTOOL_KISMETDB_STATS) $(LOGTOOL_KISMETDB_STATS_O) $(LIBS) $(CXXLIBS) -rdynamic

$(LOGTOOL_KISMETDB_KML):	$(LOGTOOL_KISMETDB_KML_O) $(patsubst %c.o,%c.d,$(LOGTOOL_KISMETDB_KML_O))
	$(LD) $(LDFLAGS) -o $(LOGTOOL_KISMETDB_KML) $(LOGTOOL_KISMETDB_KML_O) $(LIBS) $(CXXLIBS) -rdynamic

$(DATASOURCE_COMMON_A):	$(PROTOBUF_C_O) $(PROTOBUF_C_H) $(DATASOURCE_COMMON_C_O)
	$(AR) rcs $(DATASOURCE_COMMON_A) $(DATASOURCE_COMMON_C_O)

$(CAPTURE_PCAPFILE):	$(PROTOBUF_C_H) $(DATASOURCE_COMMON_A) $(CAPTURE_PCAPFILE_O)
	$(CC) $(LDFLAGS) -o $(CAPTURE_PCAPFILE) $(CAPTURE_PCAPFILE_O) $(DATASOURCE_COMMON_A) $(PCAPLIBS) $(DATASOURCE_LIBS)

$(CAPTURE_KISMETDB):	$(PROTOBUF_C_H) $(DATASOURCE_COMMON_A) $(CAPTURE_KISMETDB_O)
	$(CC) $(LDFLAGS) -o $(CAPTURE_KISMETDB) $(CAPTURE_KISMETDB_O) $(DATASOURCE_COMMON_A) $(DATASOURCE_LIBS) -lsqlite3

$(CAPTURE_LINUX_WIFI):	$(PROTOBUF_C_H) $(DATASOURCE_COMMON_A) FORCE
	(cd capture_linux_wifi && $(MAKE))

$(CAPTURE_LINUX_BLUETOOTH):	$(PROTOBUF_C_H) $(DATASOURCE_COMMON_A) FORCE
	(cd capture_linux_bluetooth && $(MAKE))

$(CAPTURE_OSX_COREWLAN): $(PROTOBUF_C_H) $(DATASOURCE_COMMON_A) FORCE
	(cd capture_osx_corewlan_wifi && $(MAKE))

$(CAPTURE_SDR_RTL433): FORCE
	(cd capture_sdr_rtl433 && $(MAKE))

$(CAPTURE_SDR_RTLAMR): FORCE
	(cd capture_sdr_rtlamr && $(MAKE))

$(CAPTURE_SDR_RTLADSB): FORCE
	(cd capture_sdr_rtladsb && $(MAKE))

$(CAPTURE_HACKRF_SWEEP):	$(PROTOBUF_C_H) $(DATASOURCE_COMMON_A) $(CAPTURE_HACKRF_SWEEP_O)
	$(CC) $(LDFLAGS) -o $(CAPTURE_HACKRF_SWEEP) $(CAPTURE_HACKRF_SWEEP_O) $(DATASOURCE_COMMON_A) -lhackrf -lfftw3 $(LIBMLIB) -lpthread -lm

$(CAPTURE_NRF_MOUSEJACK): $(PROTOBUF_C_H) $(DATASOURCE_COMMON_A) FORCE
	(cd capture_nrf_mousejack && $(MAKE))

$(CAPTURE_TI_CC_2540): $(PROTOBUF_C_H) $(DATASOURCE_COMMON_A) FORCE
	(cd capture_ti_cc_2540 && $(MAKE))

<<<<<<< HEAD
=======
$(CAPTURE_UBERTOOTH_ONE): $(PROTOBUF_C_H) $(DATASOURCE_COMMON_A) FORCE
	(cd capture_ubertooth_one && $(MAKE))

>>>>>>> ecb8ca3e
$(CAPTURE_TI_CC_2531): $(PROTOBUF_C_H) $(DATASOURCE_COMMON_A) FORCE
	(cd capture_ti_cc_2531 && $(MAKE))

$(CAPTURE_NRF_51822): $(PROTOBUF_C_H) $(DATASOURCE_COMMON_A) FORCE
	(cd capture_nrf_51822 && $(MAKE))

$(CAPTURE_NRF_52840): $(PROTOBUF_C_H) $(DATASOURCE_COMMON_A) FORCE
	(cd capture_nrf_52840 && $(MAKE))

$(CAPTURE_RZ_KILLERBEE): $(PROTOBUF_C_H) $(DATASOURCE_COMMON_A) FORCE
	(cd capture_rz_killerbee && $(MAKE))

$(CAPTURE_FREAKLABS_ZIGBEE): FORCE
	(cd capture_freaklabs_zigbee && $(MAKE))

FORCE:

datasources:	$(DATASOURCE_BINS)

Makefile: Makefile.in configure
	@-echo "'Makefile.in' or 'configure' are more current than this Makefile.  You should re-run 'configure'."

binsuidinstall: $(DATASOURCE_BINS)
	mkdir -p $(BIN)

	@if test "$(BUILD_CAPTURE_LINUX_WIFI)"x = "1"x; then \
		$(INSTALL) -o $(INSTUSR) -g $(SUIDGROUP) -m 4550 $(CAPTURE_LINUX_WIFI) $(BIN)/`basename $(CAPTURE_LINUX_WIFI)`; \
	fi;

	@if test "$(BUILD_CAPTURE_LINUX_BLUETOOTH)"x = "1"x; then \
		$(INSTALL) -o $(INSTUSR) -g $(SUIDGROUP) -m 4550 $(CAPTURE_LINUX_BLUETOOTH) $(BIN)/`basename $(CAPTURE_LINUX_BLUETOOTH)`; \
	fi;

	@if test "$(BUILD_CAPTURE_OSX_COREWLAN)"x = "1"x; then \
		$(INSTALL) -o $(INSTUSR) -g $(SUIDGROUP) -m 4550 $(CAPTURE_OSX_COREWLAN) $(BIN)/`basename $(CAPTURE_OSX_COREWLAN)`; \
	fi;

	@if test "$(BUILD_CAPTURE_NRF_MOUSEJACK)"x = "1"x; then \
		$(INSTALL) -o $(INSTUSR) -g $(SUIDGROUP) -m 4550 $(CAPTURE_NRF_MOUSEJACK) $(BIN)/`basename $(CAPTURE_NRF_MOUSEJACK)`; \
	fi;

	@if test "$(BUILD_CAPTURE_TI_CC_2540)"x = "1"x; then \
<<<<<<< HEAD
                $(INSTALL) -o $(INSTUSR) -g $(SUIDGROUP) -m 4550 $(CAPTURE_TI_CC_2540) $(BIN)/`basename $(CAPTURE_TI_CC_2540)`; \
=======
		$(INSTALL) -o $(INSTUSR) -g $(SUIDGROUP) -m 4550 $(CAPTURE_TI_CC_2540) $(BIN)/`basename $(CAPTURE_TI_CC_2540)`; \
	fi;

	@if test "$(BUILD_CAPTURE_UBERTOOTH_ONE)"x = "1"x; then \
		$(INSTALL) -o $(INSTUSR) -g $(SUIDGROUP) -m 4550 $(CAPTURE_UBERTOOTH_ONE) $(BIN)/`basename $(CAPTURE_UBERTOOTH_ONE)`; \
>>>>>>> ecb8ca3e
        fi;

	@if test "$(BUILD_CAPTURE_TI_CC_2531)"x = "1"x; then \
		$(INSTALL) -o $(INSTUSR) -g $(SUIDGROUP) -m 4550 $(CAPTURE_TI_CC_2531) $(BIN)/`basename $(CAPTURE_TI_CC_2531)`; \
	fi;

	@if test "$(BUILD_CAPTURE_NRF_51822)"x = "1"x; then \
		$(INSTALL) -o $(INSTUSR) -g $(SUIDGROUP) -m 4550 $(CAPTURE_NRF_51822) $(BIN)/`basename $(CAPTURE_NRF_51822)`; \
	fi;

	@if test "$(BUILD_CAPTURE_NRF_52840)"x = "1"x; then \
	$(INSTALL) -o $(INSTUSR) -g $(SUIDGROUP) -m 4550 $(CAPTURE_NRF_52840) $(BIN)/`basename $(CAPTURE_NRF_52840)`; \
	fi;

	@if test "$(BUILD_CAPTURE_RZ_KILLERBEE)"x = "1"x; then \
		$(INSTALL) -o $(INSTUSR) -g $(SUIDGROUP) -m 4550 $(CAPTURE_RZ_KILLERBEE) $(BIN)/`basename $(CAPTURE_RZ_KILLERBEE)`; \
	fi;

commoninstall: $(INSTBINS)
	mkdir -p $(ETC)
	mkdir -p $(BIN)

	$(INSTALL) -o $(INSTUSR) -g $(INSTGRP) -m 555 $(PS) $(BIN)/$(PS); 

	# Install the alias script
	$(INSTALL) -o $(INSTUSR) -g $(INSTGRP) -m 555 kismet_server $(BIN)/kismet_server; 

	# Install the compiled log tools
	$(INSTALL) -o $(INSTUSR) -g $(INSTGRP) -m 555 $(LOGTOOL_KISMETDB_STRIP) $(BIN)/`basename $(LOGTOOL_KISMETDB_STRIP)`;
	$(INSTALL) -o $(INSTUSR) -g $(INSTGRP) -m 555 $(LOGTOOL_KISMETDB_JSON) $(BIN)/`basename $(LOGTOOL_KISMETDB_JSON)`;
	$(INSTALL) -o $(INSTUSR) -g $(INSTGRP) -m 555 $(LOGTOOL_KISMETDB_WIGLE) $(BIN)/`basename $(LOGTOOL_KISMETDB_WIGLE)`;
	$(INSTALL) -o $(INSTUSR) -g $(INSTGRP) -m 555 $(LOGTOOL_KISMETDB_STATS) $(BIN)/`basename $(LOGTOOL_KISMETDB_STATS)`;
	$(INSTALL) -o $(INSTUSR) -g $(INSTGRP) -m 555 $(LOGTOOL_KISMETDB_KML) $(BIN)/`basename $(LOGTOOL_KISMETDB_KML)`;

	mkdir -p $(BIN)

	@if test "$(BUILD_CAPTURE_PCAPFILE)"x = "1"x; then \
		$(INSTALL) -o $(INSTUSR) -g $(INSTGRP) $(CAPTURE_PCAPFILE) $(BIN)/$(CAPTURE_PCAPFILE); \
	fi;

	@if test "$(BUILD_CAPTURE_KISMETDB)"x = "1"x; then \
		$(INSTALL) -o $(INSTUSR) -g $(INSTGRP) $(CAPTURE_KISMETDB) $(BIN)/$(CAPTURE_KISMETDB); \
	fi;

	@if test "$(BUILD_CAPTURE_LINUX_WIFI)"x = "1"x; then \
		$(INSTALL) -o $(INSTUSR) -g $(INSTGRP) $(CAPTURE_LINUX_WIFI) $(BIN)/`basename $(CAPTURE_LINUX_WIFI)`; \
	fi;

	@if test "$(BUILD_CAPTURE_LINUX_BLUETOOTH)"x = "1"x; then \
		$(INSTALL) -o $(INSTUSR) -g $(INSTGRP) $(CAPTURE_LINUX_BLUETOOTH) $(BIN)/`basename $(CAPTURE_LINUX_BLUETOOTH)`; \
	fi;

	@if test "$(BUILD_CAPTURE_OSX_COREWLAN)"x = "1"x; then \
		$(INSTALL) -o $(INSTUSR) -g $(SUIDGROUP) $(CAPTURE_OSX_COREWLAN) $(BIN)/`basename $(CAPTURE_OSX_COREWLAN)`; \
	fi;

	@if test "$(BUILD_CAPTURE_HACKRF_SWEEP)"x = "1"x; then \
		$(INSTALL) -o $(INSTUSR) -g $(INSTGRP) $(CAPTURE_HACKRF_SWEEP) $(BIN)/$(CAPTURE_HACKRF_SWEEP); \
	fi;

	@if test "$(BUILD_CAPTURE_NRF_MOUSEJACK)"x = "1"x; then \
		$(INSTALL) -o $(INSTUSR) -g $(INSTGRP) $(CAPTURE_NRF_MOUSEJACK) $(BIN)/`basename $(CAPTURE_NRF_MOUSEJACK)`; \
	fi;

	@if test "$(BUILD_CAPTURE_TI_CC_2540)"x = "1"x; then \
<<<<<<< HEAD
                $(INSTALL) -o $(INSTUSR) -g $(INSTGRP) $(CAPTURE_TI_CC_2540) $(BIN)/`basename $(CAPTURE_TI_CC_2540)`; \
=======
		$(INSTALL) -o $(INSTUSR) -g $(INSTGRP) $(CAPTURE_TI_CC_2540) $(BIN)/`basename $(CAPTURE_TI_CC_2540)`; \
	fi;

	@if test "$(BUILD_CAPTURE_UBERTOOTH_ONE)"x = "1"x; then \
		$(INSTALL) -o $(INSTUSR) -g $(INSTGRP) $(CAPTURE_UBERTOOTH_ONE) $(BIN)/`basename $(CAPTURE_UBERTOOTH_ONE)`; \
>>>>>>> ecb8ca3e
        fi;

	@if test "$(BUILD_CAPTURE_TI_CC_2531)"x = "1"x; then \
		$(INSTALL) -o $(INSTUSR) -g $(INSTGRP) $(CAPTURE_TI_CC_2531) $(BIN)/`basename $(CAPTURE_TI_CC_2531)`; \
	fi;

	@if test "$(BUILD_CAPTURE_NRF_51822)"x = "1"x; then \
		$(INSTALL) -o $(INSTUSR) -g $(INSTGRP) $(CAPTURE_NRF_51822) $(BIN)/`basename $(CAPTURE_NRF_51822)`; \
	fi;

	@if test "$(BUILD_CAPTURE_NRF_52840)"x = "1"x; then \
		$(INSTALL) -o $(INSTUSR) -g $(INSTGRP) $(CAPTURE_NRF_52840) $(BIN)/`basename $(CAPTURE_NRF_52840)`; \
	fi;

	@if test "$(BUILD_CAPTURE_RZ_KILLERBEE)"x = "1"x; then \
		$(INSTALL) -o $(INSTUSR) -g $(INSTGRP) $(CAPTURE_RZ_KILLERBEE) $(BIN)/`basename $(CAPTURE_RZ_KILLERBEE)`; \
	fi;

	@if test "$(BUILD_CAPTURE_SDR_RTL433)"x = "1"x; then \
		(cd capture_sdr_rtl433 && $(MAKE) install) \
	fi;

	@if test "$(BUILD_CAPTURE_SDR_RTLAMR)"x = "1"x; then \
		(cd capture_sdr_rtlamr && $(MAKE) install) \
	fi;

	@if test "$(BUILD_CAPTURE_SDR_RTLADSB)"x = "1"x; then \
		(cd capture_sdr_rtladsb && $(MAKE) install) \
	fi;

	@if test "$(BUILD_CAPTURE_FREAKLABS_ZIGBEE)"x = "1"x; then \
		(cd capture_freaklabs_zigbee && $(MAKE) install) \
	fi;

	mkdir -p $(LIB)/pkgconfig
	$(INSTALL) -o $(INSTUSR) -g $(INSTGRP) -m 644 packaging/kismet.pc $(LIB)/pkgconfig/kismet.pc

	mkdir -p $(HTTPD)
	cp -r http_data/* $(HTTPD)

	cp conf/kismet_manuf.txt $(SHARE)/kismet_manuf.txt 


CONFINSTTARGETS = $(addprefix install_conf_, $(CONFIGFILES))
${CONFINSTTARGETS}: install_conf_%: 
	@if test -f $(ETC)/$*; then \
		echo "$(ETC)/$* already exists; it will not be automatically replaced."; \
	else \
		echo install -o $(INSTUSR) -g $(INSTGRP) -m 644 conf/$* $(ETC)/$*;  \
		$(INSTALL) -o $(INSTUSR) -g $(INSTGRP) -m 644 conf/$* $(ETC)/$*;  \
	fi

FORCECONFINSTTARGETS = $(addprefix install_force_conf_, $(CONFIGFILES))
${FORCECONFINSTTARGETS}: install_force_conf_%: 
	$(INSTALL) -o $(INSTUSR) -g $(INSTGRP) -m 644 conf/$* $(ETC)/$*;  

configsinstall:
	$(MAKE) $(CONFINSTTARGETS)

	@echo
	@echo
	@echo "Existing config files have not been replaced; if the Kismet "; 
	@echo "configuration files have changed, you will need to manually ";
	@echo "reconcile the differences in the config files!";
	@echo "You can replace all config files with: ";
	@echo "    make forceconfigs";
	@echo 
	@echo "You can simplify future configuration changes by using the ";
	@echo "kismet_site.conf config file, for more info see the docs at:";
	@echo "https://www.kismetwireless.net/docs/readme/config_files/";
	@echo
	@echo

suidinstall: $(PS) $(DATASOURCE_BINS)
	-groupadd -r -f $(SUIDGROUP)

	@$(MAKE) -e commoninstall
	@$(MAKE) -e binsuidinstall

	@$(MAKE) configsinstall

	@echo
	@echo
	@echo "Installed kismet into $(BIN)/."
	@echo "If you have not done so already, read the README file and the FAQ file.  Additional"
	@echo "documentation is in the docs/ directory.  You MUST edit $(ETC)/kismet.conf "
	@echo "and configure Kismet for your system, or it will NOT run properly!"
	@echo
	@echo "Kismet has been installed with a SUID ROOT CAPTURE HELPER executeable by "
	@echo "users in the group '" $(SUIDGROUP) "'.  This WILL ALLOW USERS IN THIS GROUP "
	@echo "TO ALTER YOUR NETWORK INTERACE STATES, but is more secure than running "
	@echo "all of Kismet as root.  ONLY users in this group will be able to "
	@echo "run Kismet and capture from physical network devices."
	@echo
	@echo "If you have just created this group, you will need to log out and back in"
	@echo "before your user will have access.   Check the output of the 'groups' "
	@echo "command to make sure your user has the proper group!"
	@echo
	@echo "If you have installed Kismet in the past, you may need to UPDATE YOUR CONFIG"
	@echo "FILES or Kismet may not work properly!  You can manually reconcile differences"
	@echo "or you can replace the previously installed config files entirely by running"
	@echo "make forceconfigs"

install: $(INSTBINS)
	@$(MAKE) -e commoninstall

	@$(MAKE) configsinstall

	@echo
	@echo
	@echo "Installed kismet into $(BIN)/."
	@echo "If you have not done so already, read the README file and the FAQ file.  Additional"
	@echo "documentation is in the docs/ directory.  You MUST edit $(ETC)/kismet.conf "
	@echo "and configure Kismet for your system, or it will NOT run properly!"
	@echo
	@echo "Kismet has NOT been installed suid-root.  This means you will need to start "
	@echo "it as root.  If you add your user to the $(SUIDGROUP) group and install "
	@echo "Kismet with 'make suidinstall', users in that group will be able to "
	@echo "run Kismet directly."
	@echo
	@echo "READ THE KISMET DOCUMENTATION ABOUT THE KISMET SECURITY MODEL TO"
	@echo "DECIDE IF YOU WANT TO INSTALL IT SUID-ROOT"
	@echo
	@echo "It is generally *MORE SECURE* to install Kismet with the suid-root "
	@echo "option."
	@echo
	@echo "If you have installed Kismet in the past, you may need to UPDATE YOUR CONFIG"
	@echo "FILES or Kismet may not work properly!  You can manually reconcile differences"
	@echo "or you can replace the previously installed config files entirely by running"
	@echo "make forceconfigs"

forceconfigs: 
	$(MAKE) $(FORCECONFINSTTARGETS)

uavconfig:
	@echo "Generating kismet_uav.conf"
	@python tools/compile_uav_conf.py conf/kismet_uav.conf.yaml > conf/kismet_uav.conf

manuf:
	@echo "Generating kismet_manuf.txt"
	@python tools/create_oui_db.py > conf/kismet_manuf.txt

extcappy:
	@echo "Updating kismetexternal python"
	@find ./ -path *kismetexternal* -name __init__.py -not  -path *build* -exec cp ../python-kismet-external/kismetexternal/__init__.py {} \; 

rtlsdrpy:
	@echo "Updating kismet rtlsdr python"
	@find ./ -path *rtlsdr* -name __init__.py -not -path *build* -exec cp ../python-rtlsdr/rtlsdr/__init__.py {} \;

release-%:
	@echo $*
	@git checkout -b kismet-`echo $* | cut -d- -f1,2`
	@git submodule update --remote docs/
	@git commit docs -m "Doc update for $*\n\nUpdate docs submodule for release $*"
	@./tools/make_version_h.py $* > version.h
	@git commit version.h -m "Version bump for $*\n\nBump versioning for release $*"
	@git tag kismet-$*
	@git archive --format tar --prefix kismet-$*/ kismet-$* | xz > ../kismet-$*.tar.gz
	@git push origin kismet-`echo $* | cut -d- -f1,2` --tags
	@git checkout master

rpm:
	@echo "Disabling SUID installation (RPM will handle setting the SUID bit.)"
	@( export SUID="no"; export INSTGRP=`id -g`; export MANGRP=`id -g`; \
		export INSTUSR=`id -u`; $(MAKE) -e install )

depclean:
	@-rm -f *.d
	@-rm -f log_tools/*.d

clean:
	@-rm -f *.o *.mo
	@-rm -f *.d
	@-rm -f dot11_parsers/*.o
	@-rm -f dot11_parsers/*.d
	@-rm -f bluetooth_parsers/*.o
	@-rm -f bluetooth_parsers/*.d
	@-rm -f log_tools/*.o
	@-rm -f log_tools/*.d
	@-$(MAKE) all-plugins-clean
	@-rm -f $(PS)
	@-rm -f $(BUILD_CAPTURE_PCAPFILE)
	@-rm -f $(BUILD_CAPTURE_KISMETDB)
	@-rm -f $(BUILD_CAPTURE_LINUX_WIFI)
	@-rm -f $(BUILD_CAPTURE_LINUX_BLUETOOTH)
	@-rm -f $(BUILD_CAPTURE_OSX_COREWLAN)
	@-rm -f $(BUILD_CAPTURE_HACKRF_SWEEP)
	@(cd capture_linux_bluetooth && make clean)
	@(cd capture_linux_wifi && make clean)
	@(cd capture_osx_corewlan_wifi && make clean)
	@(cd capture_sdr_rtl433 && make clean)
	@(cd capture_sdr_rtlamr && make clean)
	@(cd capture_sdr_rtladsb && make clean)
	@(cd capture_nrf_mousejack && make clean)
	@(cd capture_ti_cc_2540 && make clean)
<<<<<<< HEAD
	@(cd capture_ti_cc_2531 && make clean)
	@(cd capture_nrf_51822 && make clean)
	@(cd capture_nrf_52840 && make clean)
	@(cd capture_rz_killerbee && make clean)
=======
	@(cd capture_ubertooth_one && make clean)
	@(cd capture_nrf_51822 && make clean)
	@(cd capture_ti_cc_2531 && make clean)
	@(cd capture_nrf_52840 && make clean)
	@(cd capture_rz_killerbee && make clean)
	
	@-rm -f $(DATASOURCE_COMMON_A)
	@-rm -f protobuf_cpp/*.pb.*
	@-rm -f protobuf_c/*.pb-c.*
>>>>>>> ecb8ca3e

distclean:
	@-$(MAKE) clean
	@-$(MAKE) all-plugins-clean
	@-rm -f *~
	@-rm -f config.status
	@-rm -f config.h
	@-rm -f config.log
	@-rm -rf packaging/ipkg/usr 
	@-rm -rf packaging/pak
	@-rm -rf *.ipk
	@-rm -f scripts/kismet
	@-rm -f Makefile

plugins: Makefile
	@( export KIS_SRC_DIR=`pwd`; for x in plugin-*/; do  if [ ! -d "$$x" ]; then continue; fi; echo "PLUGIN: $$x"; ( cd "$$x"; make; ); done )

restricted-plugins: Makefile
	@( export KIS_SRC_DIR=`pwd`; for x in restricted-plugin-*/; do  if [ ! -d "$$x" ]; then continue; fi; echo "PLUGIN: $$x"; ( cd "$$x"; make; ); done )

plugins-clean:
	@( export KIS_SRC_DIR=`pwd`; for x in plugin-*/; do  if [ ! -d "$$x" ]; then continue; fi; echo "PLUGIN-CLEAN: $$x"; ( cd "$$x"; make clean; ); done )

restricted-plugins-clean:
	@( export KIS_SRC_DIR=`pwd`; for x in restricted-plugin-*/; do  if [ ! -d "$$x" ]; then continue; fi; echo "PLUGIN-CLEAN: $$x"; ( cd "$$x"; make clean; ); done )

plugins-install: Makefile
	@( export KIS_SRC_DIR=`pwd`; for x in plugin-*/; do  if [ ! -d "$$x" ]; then continue; fi; echo "PLUGIN-INSTALL: $$x"; ( cd "$$x"; make install; ); done )

restricted-plugins-install: Makefile
	@( export KIS_SRC_DIR=`pwd`; for x in restricted-plugin-*/; do  if [ ! -d "$$x" ]; then continue; fi; echo "PLUGIN-INSTALL: $$x"; ( cd "$$x"; make install; ); done )

plugins-userinstall: Makefile
	@( export KIS_SRC_DIR=`pwd`; for x in plugin-*/; do  if [ ! -d "$$x" ]; then continue; fi; echo "PLUGIN-USERINSTALL: $$x"; ( cd "$$x"; make userinstall; ); done )

restricted-plugins-userinstall: Makefile
	@( export KIS_SRC_DIR=`pwd`; for x in restricted-plugin-*/; do  if [ ! -d "$$x" ]; then continue; fi; echo "PLUGIN-USERINSTALL: $$x"; ( cd "$$x"; make userinstall; ); done )

all-plugins: Makefile
	@$(MAKE) plugins
	@$(MAKE) restricted-plugins

all-plugins-install: Makefile
	@$(MAKE) plugins-install
	@$(MAKE) restricted-plugins-install

all-plugins-userinstall: Makefile
	@$(MAKE) plugins-userinstall
	@$(MAKE) restricted-plugins-userinstall

all-plugins-clean: Makefile
	@$(MAKE) plugins-clean
	@$(MAKE) restricted-plugins-clean

# Disabled
# kaitai-parsers:
# 	@echo "Re-generating the kaitai_struct parsers requires the gpl3 licensed "
# 	@echo "kaitai_struct compiler; see http://http://kaitai.io/ for more info!"
# 	kaitai-struct-compiler --outdir kaitai_parsers/ -t cpp_stl -I kaitai_definitions/ kaitai_definitions/*.ksy
# 	file-rename -v -f 's/\.cpp$$/\.cc/' kaitai_parsers/*.cpp 

protobuf_cpp/%.pb.cc.d: %.pb.cc 
protobuf_cpp/%.pb.cc.o: %.pb.cc
protobuf_cpp/%.pb.cc: protobuf_definitions/%.proto
	$(PROTOCBIN) --cpp_out=./protobuf_cpp/ -I protobuf_definitions/ protobuf_definitions/$*.proto
protobuf_cpp/%.pb.h: protobuf_definitions/%.proto
	$(PROTOCBIN) --cpp_out=./protobuf_cpp/ -I protobuf_definitions/ protobuf_definitions/$*.proto

protobuf_c/%.pb-c.c.o: %.pb-c.c 
protobuf_c/%.pb-c.c: protobuf_definitions/%.proto
	$(PROTOCCBIN) --c_out=./protobuf_c/ -I protobuf_definitions/ protobuf_definitions/$*.proto
protobuf_c/%.pb-c.h: protobuf_definitions/%.proto
	$(PROTOCCBIN) --c_out=./protobuf_c/ -I protobuf_definitions/ protobuf_definitions/$*.proto

%.c.o:	%.c
%.c.o : %.c %.c.d
	$(CC) $(CFLAGS) $(CPPFLAGS) -c $*.c -o $@

%.cc.o: %.cc
%.cc.o:	%.cc %.cc.d
	$(CXX) $(CXXFLAGS) $(CPPFLAGS) -c $*.cc -o $@

%.c.d:  %.c $(PROTOBUF_C_H)
	$(CC) -MM $(CFLAGS) $(CPPFLAGS) -MT $*.c.o $*.c > $*.c.d

%.cc.d: %.cc $(PROTOBUF_CPP_H_TARGET)
	$(CXX) -MM $(CXXFLAGS) $(CPPFLAGS) -MT $*.cc.o $*.cc > $*.cc.d

.PRECIOUS: %.c %.cc %.h %.Td %.c.d %.cc.d protobuf_cpp/%.pb.cc protobuf_cpp/%.pb.h protobuf_c/%.pb-c.c protouf_c/%.pb-c.h

include $(wildcard $(patsubst %cc.o,%cc.d,$(PSO)))
include $(wildcard $(patsubst %c.o,%c.d,$(PSO)))
include $(wildcard $(patsubst %c.o,%c.d,$(DATASOURCE_COMMON_C_O)))
ifneq ($(BUILD_CAPTURE_PCAPFILE)x, "x")
	include $(wildcard $(patsubst %c.o,%c.d,$(CAPTURE_PCAPFILE_O)))
endif
ifneq ($(BUILD_CAPTURE_KISMETDB)x, "x")
	include $(wildcard $(patsubst %c.o,%c.d,$(CAPTURE_KISMETDB_O)))
endif
include $(wildcard $(patsubst %cc.o,%cc.d,$(LOGTOOL_KISMETDB_WIGLE_O)))
include $(wildcard $(patsubst %cc.o,%cc.d,$(LOGTOOL_KISMETDB_STRIP_O)))
include $(wildcard $(patsubst %cc.o,%cc.d,$(LOGTOOL_KISMETDB_JSON_O)))
include $(wildcard $(patsubst %cc.o,%cc.d,$(LOGTOOL_KISMETDB_STATS_O)))
include $(wildcard $(patsubst %cc.o,%cc.d,$(LOGTOOL_KISMETDB_KML_O)))

.SUFFIXES: .c .cc .o 
<|MERGE_RESOLUTION|>--- conflicted
+++ resolved
@@ -121,12 +121,9 @@
 CAPTURE_TI_CC_2540 = capture_ti_cc_2540/kismet_cap_ti_cc_2540
 BUILD_CAPTURE_TI_CC_2540 = @BUILD_CAPTURE_TI_CC_2540@
 
-<<<<<<< HEAD
-=======
 CAPTURE_UBERTOOTH_ONE = capture_ubertooth_one/kismet_cap_ubertooth_one
 BUILD_CAPTURE_UBERTOOTH_ONE = @BUILD_CAPTURE_UBERTOOTH_ONE@
 
->>>>>>> ecb8ca3e
 CAPTURE_TI_CC_2531 = capture_ti_cc_2531/kismet_cap_ti_cc_2531
 BUILD_CAPTURE_TI_CC_2531 = @BUILD_CAPTURE_TI_CC_2531@
 
@@ -202,11 +199,7 @@
 	$(PROTOBUF_CPP_O_TARGET) kis_external.cc.o \
 	dlttracker.cc.o antennatracker.cc.o datasourcetracker.cc.o kis_datasource.cc.o \
 	datasource_linux_bluetooth.cc.o datasource_rtl433.cc.o datasource_rtlamr.cc.o datasource_rtladsb.cc.o \
-<<<<<<< HEAD
-	datasource_ti_cc_2540.cc.o datasource_ti_cc_2531.cc.o datasource_nrf_51822.cc.o datasource_nrf_52840.cc.o \
-=======
 	datasource_ti_cc_2540.cc.o datasource_ti_cc_2531.cc.o datasource_ubertooth_one.cc.o datasource_nrf_51822.cc.o datasource_nrf_52840.cc.o \
->>>>>>> ecb8ca3e
 	datasource_rz_killerbee.cc.o \
 	kis_net_microhttpd.cc.o kis_net_microhttpd_handlers.cc.o system_monitor.cc.o base64.cc.o \
 	kis_httpd_websession.cc.o kis_httpd_registry.cc.o \
@@ -224,11 +217,7 @@
 	$(PARSERS) \
 	phy_80211.cc.o phy_80211_components.cc.o phy_80211_dissectors.cc.o \
 	phy_rtl433.cc.o phy_rtlamr.cc.o phy_rtladsb.cc.o phy_zwave.cc.o \
-<<<<<<< HEAD
-	phy_bluetooth.cc.o phy_uav_drone.cc.o phy_nrf_mousejack.cc.o phy_btle.cc.o\
-=======
 	phy_bluetooth.cc.o phy_uav_drone.cc.o phy_nrf_mousejack.cc.o phy_btle.cc.o phy_ti_cc_2540.cc.o phy_ti_cc_2531.cc.o phy_nrf_51822.cc.o\
->>>>>>> ecb8ca3e
 	dot11_fingerprint.cc.o kis_dissector_ipdata.cc.o \
 	manuf.cc.o \
 	logtracker.cc.o kis_ppilogfile.cc.o kis_databaselogfile.cc.o kis_pcapnglogfile.cc.o \
@@ -320,12 +309,9 @@
 $(CAPTURE_TI_CC_2540): $(PROTOBUF_C_H) $(DATASOURCE_COMMON_A) FORCE
 	(cd capture_ti_cc_2540 && $(MAKE))
 
-<<<<<<< HEAD
-=======
 $(CAPTURE_UBERTOOTH_ONE): $(PROTOBUF_C_H) $(DATASOURCE_COMMON_A) FORCE
 	(cd capture_ubertooth_one && $(MAKE))
 
->>>>>>> ecb8ca3e
 $(CAPTURE_TI_CC_2531): $(PROTOBUF_C_H) $(DATASOURCE_COMMON_A) FORCE
 	(cd capture_ti_cc_2531 && $(MAKE))
 
@@ -368,15 +354,11 @@
 	fi;
 
 	@if test "$(BUILD_CAPTURE_TI_CC_2540)"x = "1"x; then \
-<<<<<<< HEAD
-                $(INSTALL) -o $(INSTUSR) -g $(SUIDGROUP) -m 4550 $(CAPTURE_TI_CC_2540) $(BIN)/`basename $(CAPTURE_TI_CC_2540)`; \
-=======
 		$(INSTALL) -o $(INSTUSR) -g $(SUIDGROUP) -m 4550 $(CAPTURE_TI_CC_2540) $(BIN)/`basename $(CAPTURE_TI_CC_2540)`; \
 	fi;
 
 	@if test "$(BUILD_CAPTURE_UBERTOOTH_ONE)"x = "1"x; then \
 		$(INSTALL) -o $(INSTUSR) -g $(SUIDGROUP) -m 4550 $(CAPTURE_UBERTOOTH_ONE) $(BIN)/`basename $(CAPTURE_UBERTOOTH_ONE)`; \
->>>>>>> ecb8ca3e
         fi;
 
 	@if test "$(BUILD_CAPTURE_TI_CC_2531)"x = "1"x; then \
@@ -442,15 +424,11 @@
 	fi;
 
 	@if test "$(BUILD_CAPTURE_TI_CC_2540)"x = "1"x; then \
-<<<<<<< HEAD
-                $(INSTALL) -o $(INSTUSR) -g $(INSTGRP) $(CAPTURE_TI_CC_2540) $(BIN)/`basename $(CAPTURE_TI_CC_2540)`; \
-=======
 		$(INSTALL) -o $(INSTUSR) -g $(INSTGRP) $(CAPTURE_TI_CC_2540) $(BIN)/`basename $(CAPTURE_TI_CC_2540)`; \
 	fi;
 
 	@if test "$(BUILD_CAPTURE_UBERTOOTH_ONE)"x = "1"x; then \
 		$(INSTALL) -o $(INSTUSR) -g $(INSTGRP) $(CAPTURE_UBERTOOTH_ONE) $(BIN)/`basename $(CAPTURE_UBERTOOTH_ONE)`; \
->>>>>>> ecb8ca3e
         fi;
 
 	@if test "$(BUILD_CAPTURE_TI_CC_2531)"x = "1"x; then \
@@ -647,12 +625,6 @@
 	@(cd capture_sdr_rtladsb && make clean)
 	@(cd capture_nrf_mousejack && make clean)
 	@(cd capture_ti_cc_2540 && make clean)
-<<<<<<< HEAD
-	@(cd capture_ti_cc_2531 && make clean)
-	@(cd capture_nrf_51822 && make clean)
-	@(cd capture_nrf_52840 && make clean)
-	@(cd capture_rz_killerbee && make clean)
-=======
 	@(cd capture_ubertooth_one && make clean)
 	@(cd capture_nrf_51822 && make clean)
 	@(cd capture_ti_cc_2531 && make clean)
@@ -662,7 +634,6 @@
 	@-rm -f $(DATASOURCE_COMMON_A)
 	@-rm -f protobuf_cpp/*.pb.*
 	@-rm -f protobuf_c/*.pb-c.*
->>>>>>> ecb8ca3e
 
 distclean:
 	@-$(MAKE) clean
