/*
    This file is part of Kismet

    Kismet is free software; you can redistribute it and/or modify
    it under the terms of the GNU General Public License as published by
    the Free Software Foundation; either version 2 of the License, or
    (at your option) any later version.

    Kismet is distributed in the hope that it will be useful,
    but WITHOUT ANY WARRANTY; without even the implied warranty of
    MERCHANTABILITY or FITNESS FOR A PARTICULAR PURPOSE.  See the
    GNU General Public License for more details.

    You should have received a copy of the GNU General Public License
    along with Kismet; if not, write to the Free Software
    Foundation, Inc., 59 Temple Place, Suite 330, Boston, MA  02111-1307  USA
*/

#include "config.h"

#include <string.h>

#include "base64.h"

const char base64::b64_values[] = 
    "ABCDEFGHIJKLMNOPQRSTUVWXYZabcdefghijklmnopqrstuvwxyz0123456789+/";

void base64::decodeblock(unsigned char *in, unsigned char *out) {
    out[0] = in[0] << 2 | in[1] >> 4;
    out[1] = in[1] << 4 | in[2] >> 2;
    out[2] = in[2] << 6 | in[3] >> 0;
    out[3] = 0;
}

<<<<<<< HEAD
std::string Base64::decode(const std::string& in_str) {
=======
std::string base64::decode(std::string in_str) {
>>>>>>> 2364012b
    std::string out;
    unsigned char obuf[4], ibuf[4];
    int phase, c;
    unsigned int i;
    char *pos;

    memset(obuf, 0, 4);
    memset(ibuf, 0, 4);

    // Make a rough guess at the decoded length to optimise sizing
    out.reserve(in_str.length() * 0.75);

    phase = 0;

    for (i = 0; i < in_str.length(); i++) {
        c = in_str[i];

        if (c == '=') {
            decodeblock(ibuf, obuf);
            out.append((char *) obuf, phase);
            return out;
        }

        // Find the binary # this digit corresponds to
        pos = strchr((char *) b64_values, c);

        // Fail on invalid characters
        if (pos == NULL) {
            return out;
        }

        // Get the integer position in the table
        ibuf[phase] = pos - b64_values;

        phase = (phase + 1) % 4;

        // 4 characters read?
        if (phase == 0) {
            decodeblock(ibuf, obuf);
            out.append((char *) obuf, 3);
            memset(ibuf, 0, 4);
        }
    }

    return out;
}

std::string Base64::encode(const std::string& in_str) {
    std::stringstream ss;
    size_t pos;

    for (pos = 0; pos < in_str.length(); pos += 3) {
        ss << b64_values[in_str[pos] >> 2];

        if (pos + 1 < in_str.length()) {
            ss << b64_values[((in_str[pos] & 0x03) << 4) | ((in_str[pos + 1] & 0xf0) >> 4)];
        } else {
            ss << b64_values[((in_str[pos] & 0x03) << 4)];
        }

        if (pos + 2 < in_str.length()) {
            ss << b64_values[((in_str[pos + 1] & 0x0f) << 2) | ((in_str[pos + 2] & 0xc0) >> 6)];
            ss << b64_values[in_str[pos + 2] & 0x3f];
        } else if (pos + 1 < in_str.length()) {
            ss << b64_values[((in_str[pos + 1] & 0x0f) << 2)];
            ss << '=';
        } else {
            ss << "==";
        }
    }

    return ss.str();
}
<|MERGE_RESOLUTION|>--- conflicted
+++ resolved
@@ -7,7 +7,7 @@
     (at your option) any later version.
 
     Kismet is distributed in the hope that it will be useful,
-    but WITHOUT ANY WARRANTY; without even the implied warranty of
+      but WITHOUT ANY WARRANTY; without even the implied warranty of
     MERCHANTABILITY or FITNESS FOR A PARTICULAR PURPOSE.  See the
     GNU General Public License for more details.
 
@@ -32,11 +32,7 @@
     out[3] = 0;
 }
 
-<<<<<<< HEAD
-std::string Base64::decode(const std::string& in_str) {
-=======
 std::string base64::decode(std::string in_str) {
->>>>>>> 2364012b
     std::string out;
     unsigned char obuf[4], ibuf[4];
     int phase, c;
@@ -83,30 +79,3 @@
 
     return out;
 }
-
-std::string Base64::encode(const std::string& in_str) {
-    std::stringstream ss;
-    size_t pos;
-
-    for (pos = 0; pos < in_str.length(); pos += 3) {
-        ss << b64_values[in_str[pos] >> 2];
-
-        if (pos + 1 < in_str.length()) {
-            ss << b64_values[((in_str[pos] & 0x03) << 4) | ((in_str[pos + 1] & 0xf0) >> 4)];
-        } else {
-            ss << b64_values[((in_str[pos] & 0x03) << 4)];
-        }
-
-        if (pos + 2 < in_str.length()) {
-            ss << b64_values[((in_str[pos + 1] & 0x0f) << 2) | ((in_str[pos + 2] & 0xc0) >> 6)];
-            ss << b64_values[in_str[pos + 2] & 0x3f];
-        } else if (pos + 1 < in_str.length()) {
-            ss << b64_values[((in_str[pos + 1] & 0x0f) << 2)];
-            ss << '=';
-        } else {
-            ss << "==";
-        }
-    }
-
-    return ss.str();
-}
