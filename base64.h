/*
    This file is part of Kismet

    Kismet is free software; you can redistribute it and/or modify
    it under the terms of the GNU General Public License as published by
    the Free Software Foundation; either version 2 of the License, or
    (at your option) any later version.

    Kismet is distributed in the hope that it will be useful,
    but WITHOUT ANY WARRANTY; without even the implied warranty of
    MERCHANTABILITY or FITNESS FOR A PARTICULAR PURPOSE.  See the
    GNU General Public License for more details.

    You should have received a copy of the GNU General Public License
    along with Kismet; if not, write to the Free Software
    Foundation, Inc., 59 Temple Place, Suite 330, Boston, MA  02111-1307  USA
*/

#include "config.h"

#include <stdlib.h>
#include <sstream>

#ifndef __BASE64_H__
#define __BASE64_H__

/* Unexciting base64 implementation 
 * Needed to handle b64 encoded post data for the webserver
 */

<<<<<<< HEAD
namespace Base64 {
=======
class base64 {
public:
>>>>>>> 2364012b
    /* Decode a string; return raw data if it was valid */
    std::string decode(const std::string& in_str);

    // Convert 4 6-bit b64 characters into 3 8-bit standard bytes.
    // In and out must be able to hold the appropriate amount of data.
    void decodeblock(unsigned char *in, unsigned char *out);

    // Encode a string to base64
    std::string encode(const std::string& in_str);

    extern const char b64_values[];
};

#endif
<|MERGE_RESOLUTION|>--- conflicted
+++ resolved
@@ -7,7 +7,7 @@
     (at your option) any later version.
 
     Kismet is distributed in the hope that it will be useful,
-    but WITHOUT ANY WARRANTY; without even the implied warranty of
+      but WITHOUT ANY WARRANTY; without even the implied warranty of
     MERCHANTABILITY or FITNESS FOR A PARTICULAR PURPOSE.  See the
     GNU General Public License for more details.
 
@@ -28,23 +28,17 @@
  * Needed to handle b64 encoded post data for the webserver
  */
 
-<<<<<<< HEAD
-namespace Base64 {
-=======
 class base64 {
 public:
->>>>>>> 2364012b
     /* Decode a string; return raw data if it was valid */
-    std::string decode(const std::string& in_str);
+    static std::string decode(std::string in_str);
 
     // Convert 4 6-bit b64 characters into 3 8-bit standard bytes.
     // In and out must be able to hold the appropriate amount of data.
-    void decodeblock(unsigned char *in, unsigned char *out);
+    static void decodeblock(unsigned char *in, unsigned char *out);
 
-    // Encode a string to base64
-    std::string encode(const std::string& in_str);
-
-    extern const char b64_values[];
+protected:
+    const static char b64_values[];
 };
 
 #endif
