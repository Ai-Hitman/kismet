--- conflicted
+++ resolved
@@ -30,12 +30,9 @@
 // Timer slices per second
 #define SERVER_TIMESLICES_SEC 10
 
-<<<<<<< HEAD
-=======
 // Max chars in SSID
 #define MAX_SSID_LEN    255
 
->>>>>>> 0bc4c523
 /* Namespace (on non-obj-c files) */
 #ifndef __IN_OBJC_FILE__
 using namespace std;
