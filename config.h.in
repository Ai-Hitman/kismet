--- conflicted
+++ resolved
@@ -18,22 +18,8 @@
 /* BSD radiotap packet headers */
 #undef HAVE_BSD_SYS_RADIOTAP
 
-<<<<<<< HEAD
-/* libairpcap header */
-#undef HAVE_AIRPCAP_H
-
-/* AssumeDefaultColors present */
-#undef HAVE_ASSUME_DEFAULT_COLORS
-=======
 /* kernel capability support */
 #undef HAVE_CAPABILITY
->>>>>>> 0bc4c523
-
-/* Ncurses header */
-#undef HAVE_CURSES_H
-
-/* dbus integration */
-#undef HAVE_DBUS
 
 /* Define to 1 if you have the <errno.h> header file. */
 #undef HAVE_ERRNO_H
@@ -50,27 +36,15 @@
 /* GPS support will be built. */
 #undef HAVE_GPS
 
-<<<<<<< HEAD
-/* we have libhildon */
-#undef HAVE_HILDON
-
-/* Imagemagick image library */
-#undef HAVE_IMAGEMAGICK
-
-=======
->>>>>>> 0bc4c523
 /* inttypes.h is present */
 #undef HAVE_INTTYPES_H
 
 /* libairpcap win32 control lib */
 #undef HAVE_LIBAIRPCAP
 
-<<<<<<< HEAD
-=======
 /* Define to 1 if you have the `cap' library (-lcap). */
 #undef HAVE_LIBCAP
 
->>>>>>> 0bc4c523
 /* Curses terminal lib */
 #undef HAVE_LIBCURSES
 
@@ -89,29 +63,19 @@
 /* libpcap packet capture lib */
 #undef HAVE_LIBPCAP
 
-<<<<<<< HEAD
-/* Libz compression lib */
-#undef HAVE_LIBZ
+/* libpcre regex support */
+#undef HAVE_LIBPCRE
+
+/* Define to 1 if you have the <libutil.h> header file. */
+#undef HAVE_LIBUTIL_H
+
+/* Define to 1 if you have the <linux/if_arp.h> header file. */
+#undef HAVE_LINUX_IF_ARP_H
 
 /* Linux wireless iwfreq.flag */
 #undef HAVE_LINUX_IWFREQFLAG
 
-/* Linux netlink socket capture present */
-=======
-/* libpcre regex support */
-#undef HAVE_LIBPCRE
-
-/* Define to 1 if you have the <libutil.h> header file. */
-#undef HAVE_LIBUTIL_H
-
-/* Define to 1 if you have the <linux/if_arp.h> header file. */
-#undef HAVE_LINUX_IF_ARP_H
-
-/* Linux wireless iwfreq.flag */
-#undef HAVE_LINUX_IWFREQFLAG
-
 /* Netlink works */
->>>>>>> 0bc4c523
 #undef HAVE_LINUX_NETLINK
 
 /* Define to 1 if you have the <linux/nl80211.h> header file. */
@@ -126,9 +90,6 @@
 /* local radiotap packet headers */
 #undef HAVE_LOCAL_RADIOTAP
 
-/* Define to 1 if you have the <machine/apmvar.h> header file. */
-#undef HAVE_MACHINE_APMVAR_H
-
 /* Define to 1 if you have the <memory.h> header file. */
 #undef HAVE_MEMORY_H
 
@@ -138,10 +99,6 @@
 /* Define to 1 if you have the <netdb.h> header file. */
 #undef HAVE_NETDB_H
 
-<<<<<<< HEAD
-/* panel header */
-#undef HAVE_PANEL_H
-=======
 /* Netlink headers are there */
 #undef HAVE_NETLINKHEADERS
 
@@ -159,7 +116,6 @@
 
 /* Define to 1 if you have the <netlink/msg.h> header file. */
 #undef HAVE_NETLINK_MSG_H
->>>>>>> 0bc4c523
 
 /* pcap/pcap.h */
 #undef HAVE_PCAPPCAP_H
@@ -252,19 +208,8 @@
 /* __PROGNAME glibc macro available */
 #undef HAVE___PROGNAME
 
-<<<<<<< HEAD
-/* Define to 1 if you have the <Win32-Extensions.h> header file. */
-#undef HAVE_WIN32_EXTENSIONS_H
-
-/* Define to 1 if you have the <windows.h> header file. */
-#undef HAVE_WINDOWS_H
-
-/* wsp100 remote sensor support */
-#undef HAVE_WSP100
-=======
 /* system library directory */
 #undef LIB_LOC
->>>>>>> 0bc4c523
 
 /* system state directory */
 #undef LOCALSTATE_DIR
@@ -303,11 +248,7 @@
 /* Compiling for Cygwin */
 #undef SYS_CYGWIN
 
-<<<<<<< HEAD
-/* Compiling for Darwin/OSX */
-=======
 /* Compiling for OSX/Darwin */
->>>>>>> 0bc4c523
 #undef SYS_DARWIN
 
 /* Compiling for FreeBSD */
@@ -328,12 +269,6 @@
 /* Define to 1 if your <sys/time.h> declares `struct tm'. */
 #undef TM_IN_SYS_TIME
 
-<<<<<<< HEAD
-/* Use local dumper code */
-#undef USE_LOCAL_DUMP
-
-=======
->>>>>>> 0bc4c523
 /* Define WORDS_BIGENDIAN to 1 if your processor stores words with the most
    significant byte first (like Motorola and SPARC, unlike Intel). */
 #if defined AC_APPLE_UNIVERSAL_BUILD
@@ -386,12 +321,9 @@
 // Timer slices per second
 #define SERVER_TIMESLICES_SEC 10
 
-<<<<<<< HEAD
-=======
 // Max chars in SSID
 #define MAX_SSID_LEN    255
 
->>>>>>> 0bc4c523
 /* Namespace (on non-obj-c files) */
 #ifndef __IN_OBJC_FILE__
 using namespace std;
