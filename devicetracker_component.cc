--- conflicted
+++ resolved
@@ -245,16 +245,9 @@
             "maximum noise (RSSI)", &max_noise_rssi);
 
 
-<<<<<<< HEAD
-    peak_loc_id = 
-        RegisterComplexField("kismet.common.signal.peak_loc", 
-                std::make_shared<kis_tracked_location_triplet>(globalreg, 0),
-                "location of strongest signal");
-=======
     peak_loc_id =
         RegisterDynamicField("kismet.common.signal.peak_loc",
                 "location of strongest observed signal", &peak_loc);
->>>>>>> 25491426
 
     RegisterField("kismet.common.signal.maxseenrate",
             "maximum observed data rate (phy dependent)", &maxseenrate);
@@ -264,28 +257,6 @@
             "bitset of observed carrier types", &carrierset);
 
     signal_min_rrd_id =
-<<<<<<< HEAD
-        RegisterComplexField("kismet.common.signal.signal_rrd",
-                std::make_shared<kis_tracked_minute_rrd<kis_tracked_rrd_peak_signal_aggregator>>(globalreg, 0),
-                "signal data for past minute");
-}
-
-void kis_tracked_signal_data::reserve_fields(SharedTrackerElement e) {
-    tracker_component::reserve_fields(e);
-
-    if (e != NULL) {
-        peak_loc = 
-            std::make_shared<kis_tracked_location_triplet>(globalreg, peak_loc_id, 
-            e->get_map_value(peak_loc_id));
-
-        signal_min_rrd =
-            std::make_shared<kis_tracked_minute_rrd<kis_tracked_rrd_peak_signal_aggregator>>(globalreg,
-                    signal_min_rrd_id, e->get_map_value(signal_min_rrd_id));
-    } 
-
-    add_map(peak_loc_id, peak_loc);
-    add_map(signal_min_rrd_id, signal_min_rrd);
-=======
         RegisterDynamicField("kismet.common.signal.signal_rrd",
                 "past minute of signal data", &signal_min_rrd);
 }
@@ -294,7 +265,6 @@
     tracker_component() {
     register_fields();
     reserve_fields(NULL);
->>>>>>> 25491426
 }
 
 kis_tracked_seenby_data::kis_tracked_seenby_data(int in_id) : 
@@ -338,25 +308,13 @@
                 TrackerElementFactory<TrackerElementUInt64>(), "packets per frequency");
 
     signal_data_id =
-<<<<<<< HEAD
-        RegisterComplexField("kismet.common.seenby.signal", 
-                std::make_shared<kis_tracked_signal_data>(globalreg, 0),
-                "signal data");
-=======
         RegisterDynamicField("kismet.common.seenby.signal", "signal data", &signal_data);
->>>>>>> 25491426
 }
 
 void kis_tracked_device_base::inc_frequency_count(double frequency) {
     if (frequency <= 0)
         return;
 
-<<<<<<< HEAD
-    if (e != NULL) {
-        signal_data =
-            std::make_shared<kis_tracked_signal_data>(globalreg, signal_data_id,
-                    e->get_map_value(signal_data_id));
-=======
     auto i = freq_khz_map->find(frequency);
 
     if (i == freq_khz_map->end()) {
@@ -364,7 +322,6 @@
         freq_khz_map->insert(frequency, e);
     } else {
         *(std::static_pointer_cast<TrackerElementDouble>(i->second)) += 1;
->>>>>>> 25491426
     }
 }
 
