--- conflicted
+++ resolved
@@ -16,28 +16,16 @@
     Foundation, Inc., 59 Temple Place, Suite 330, Boston, MA  02111-1307  USA
 */
 
-#define __STDC_FORMAT_MACROS
 #include "config.h"
 
 #include "finitestate.h"
 #include "packetracker.h"
 #include "util.h"
 
-<<<<<<< HEAD
-ProbeNoJoinAutomata::ProbeNoJoinAutomata(Packetracker *in_ptracker, 
-										 Alertracker *in_atracker,
-                                         alert_time_unit in_unit, int in_rate, 
-										 alert_time_unit in_bunit, int in_burstrate) {
-    atracker = in_atracker;
-    ptracker = in_ptracker;
-    alertid = atracker->RegisterAlert("PROBENOJOIN", in_unit, in_rate, 
-									  in_bunit, in_burstrate);
-=======
 ProbeNoJoinAutomata::ProbeNoJoinAutomata(GlobalRegistry *in_globalreg,
                                          alert_time_unit in_unit, int in_rate, int in_burstrate) {
     globalreg = in_globalreg;
     alertid = globalreg->alertracker->RegisterAlert("PROBENOJOIN", in_unit, in_rate, in_burstrate);
->>>>>>> 0bc4c523
 }
 
 ProbeNoJoinAutomata::~ProbeNoJoinAutomata() {
@@ -110,22 +98,10 @@
     return 0;
 }
 
-<<<<<<< HEAD
-DisassocTrafficAutomata::DisassocTrafficAutomata(Packetracker *in_ptracker, 
-												 Alertracker *in_atracker,
-												 alert_time_unit in_unit, int in_rate,
-												 alert_time_unit in_bunit, 
-												 int in_burstrate) {
-    atracker = in_atracker;
-    ptracker = in_ptracker;
-    alertid = atracker->RegisterAlert("DISASSOCTRAFFIC", in_unit, in_rate, 
-									  in_bunit, in_burstrate);
-=======
 DisassocTrafficAutomata::DisassocTrafficAutomata(GlobalRegistry *in_globalreg,
                         alert_time_unit in_unit, int in_rate, int in_burstrate) {
     globalreg = in_globalreg;
     alertid = globalreg->alertracker->RegisterAlert("DISASSOCTRAFFIC", in_unit, in_rate, in_burstrate);
->>>>>>> 0bc4c523
 }
 
 DisassocTrafficAutomata::~DisassocTrafficAutomata() {
@@ -185,7 +161,7 @@
 
             return 1;
         } else {
-            delete iter->second;
+            delete[] iter->second;
             source_map.erase(iter);
         }
 
@@ -194,22 +170,10 @@
     return 0;
 }
 
-<<<<<<< HEAD
-BssTimestampAutomata::BssTimestampAutomata(Packetracker *in_ptracker, 
-										   Alertracker *in_atracker,
-										   alert_time_unit in_unit, int in_rate, 
-										   alert_time_unit in_bunit, 
-										   int in_burstrate) {
-    atracker = in_atracker;
-    ptracker = in_ptracker;
-    alertid = atracker->RegisterAlert("BSSTIMESTAMP", in_unit, in_rate, 
-									  in_bunit, in_burstrate);
-=======
 BssTimestampAutomata::BssTimestampAutomata(GlobalRegistry *in_globalreg,
                         alert_time_unit in_unit, int in_rate, int in_burstrate) {
     globalreg = in_globalreg;
     alertid = globalreg->alertracker->RegisterAlert("BSSTIMESTAMP", in_unit, in_rate, in_burstrate);
->>>>>>> 0bc4c523
 }
 
 BssTimestampAutomata::~BssTimestampAutomata() {
@@ -224,13 +188,11 @@
     char atext[1024];
 
     // Don't track BSS timestamp for non-beacon frames or for adhoc networks
-    if (in_info->type != packet_management || 
-		in_info->subtype != packet_sub_beacon || 
-		in_info->distrib == adhoc_distribution)
+    if (in_info->timestamp == 0 || in_info->type != packet_management || 
+        in_info->subtype != packet_sub_beacon || in_info->distrib == adhoc_distribution)
         return 0;
 
-    macmap<BssTimestampAutomata::_bs_fsa_element *>::iterator iter = 
-		bss_map.find(in_info->bssid_mac);
+    macmap<BssTimestampAutomata::_bs_fsa_element *>::iterator iter = bss_map.find(in_info->bssid_mac);
     if (iter == bss_map.end()) {
         elem = new _bs_fsa_element;
         elem->bss_timestamp = in_info->timestamp;
@@ -245,15 +207,10 @@
             // Generate an alert, we're getting a bunch of invalid timestamps
 
             snprintf(atext, STATUS_MAX, "Out-of-sequence BSS timestamp on %s "
-                     "- got %"PRIx64", expected %"PRIx64" - this could indicate AP spoofing",
+                     "- got %llx, expected %llx - this could indicate AP spoofing",
                      in_info->bssid_mac.Mac2String().c_str(), in_info->timestamp,
                      elem->bss_timestamp);
-<<<<<<< HEAD
-            atracker->RaiseAlert(alertid, in_info->bssid_mac, 0, 0, 0, 
-								 in_info->channel, atext);
-=======
             globalreg->alertracker->RaiseAlert(alertid, in_info->bssid_mac, 0, 0, 0, in_info->channel, atext);
->>>>>>> 0bc4c523
 
             // Reset so we don't keep thrashing here
             elem->counter = 0;
@@ -273,22 +230,10 @@
     return 0;
 }
 
-<<<<<<< HEAD
-WepRebroadcastAutomata::WepRebroadcastAutomata(Packetracker *in_ptracker, 
-											   Alertracker *in_atracker,
-                                               alert_time_unit in_unit, int in_rate, 
-											   alert_time_unit in_bunit,
-											   int in_burstrate) {
-    atracker = in_atracker;
-    ptracker = in_ptracker;
-    alertid = atracker->RegisterAlert("WEPREBROADCAST", in_unit, in_rate, 
-									  in_bunit, in_burstrate);
-=======
 WepRebroadcastAutomata::WepRebroadcastAutomata(GlobalRegistry *in_globalreg,
                                                alert_time_unit in_unit, int in_rate, int in_burstrate) {
     globalreg = in_globalreg;
     alertid = globalreg->alertracker->RegisterAlert("WEPREBROADCAST", in_unit, in_rate, in_burstrate);
->>>>>>> 0bc4c523
 }
 
 WepRebroadcastAutomata::~WepRebroadcastAutomata() {
