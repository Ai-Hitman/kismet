--- conflicted
+++ resolved
@@ -66,14 +66,8 @@
 // Finite state automata to watch people who probe and never exchange data after an association
 class ProbeNoJoinAutomata : public FiniteAutomata {
 public:
-<<<<<<< HEAD
-    ProbeNoJoinAutomata(Packetracker *in_ptracker, Alertracker *in_atracker,
-                        alert_time_unit in_unit, int in_rate, 
-						alert_time_unit in_bunit, int in_burstrate);
-=======
     ProbeNoJoinAutomata(GlobalRegistry *in_globalreg, alert_time_unit in_unit, 
                         int in_rate, int in_burstrate);
->>>>>>> 0bc4c523
     ~ProbeNoJoinAutomata();
 
     // States:
@@ -96,14 +90,8 @@
 // and Practical Solutions", Bellardo, J. and Savage, S.
 class DisassocTrafficAutomata : public FiniteAutomata {
 public:
-<<<<<<< HEAD
-    DisassocTrafficAutomata(Packetracker *in_ptracker, Alertracker *in_atracker,
-                            alert_time_unit in_unit, int in_rate, 
-							alert_time_unit in_bunit, int in_burstrate);
-=======
     DisassocTrafficAutomata(GlobalRegistry *in_globalreg, alert_time_unit in_unit, 
                         int in_rate, int in_burstrate);
->>>>>>> 0bc4c523
     ~DisassocTrafficAutomata();
 
     int ProcessPacket(const packet_info *in_info);
@@ -130,14 +118,8 @@
         uint64_t bss_timestamp;
     };
 
-<<<<<<< HEAD
-    BssTimestampAutomata(Packetracker *in_ptracker, Alertracker *in_atracker,
-                         alert_time_unit in_unit, int in_rate, 
-						 alert_time_unit in_bunit, int in_burstrate);
-=======
     BssTimestampAutomata(GlobalRegistry *in_globalreg, alert_time_unit in_unit, 
                          int in_rate, int in_burstrate);
->>>>>>> 0bc4c523
     ~BssTimestampAutomata();
 
     int ProcessPacket(const packet_info *in_info);
@@ -150,14 +132,8 @@
 // IV and ICV
 class WepRebroadcastAutomata : public FiniteAutomata {
 public:
-<<<<<<< HEAD
-    WepRebroadcastAutomata(Packetracker *in_ptracker, Alertracker *in_atracker,
-                           alert_time_unit in_unit, int in_rate, 
-						   alert_time_unit in_bunit, int in_burstrate);
-=======
     WepRebroadcastAutomata(GlobalRegistry *in_globalreg, alert_time_unit in_unit, 
                            int in_rate, int in_burstrate);
->>>>>>> 0bc4c523
     ~WepRebroadcastAutomata();
 
     int ProcessPacket(const packet_info *in_info);
