/*
    This file is part of Kismet

    Kismet is free software; you can redistribute it and/or modify
    it under the terms of the GNU General Public License as published by
    the Free Software Foundation; either version 2 of the License, or
    (at your option) any later version.

    Kismet is distributed in the hope that it will be useful,
      but WITHOUT ANY WARRANTY; without even the implied warranty of
    MERCHANTABILITY or FITNESS FOR A PARTICULAR PURPOSE.  See the
    GNU General Public License for more details.

    You should have received a copy of the GNU General Public License
    along with Kismet; if not, write to the Free Software
    Foundation, Inc., 59 Temple Place, Suite 330, Boston, MA  02111-1307  USA
*/

#include "config.h"

#define KISMET_DRONE

#include "version.h"

#include <unistd.h>
#include <sys/stat.h>
#include <sys/types.h>
#include <sys/wait.h>
#include "getopt.h"
#include <stdlib.h>
#include <signal.h>
#include <pwd.h>
#include <string>
#include <vector>

#include "util.h"

#include "globalregistry.h"

#include "configfile.h"
#include "messagebus.h"

#include "plugintracker.h"

#include "packetsource.h"
#include "packetsource_bsdrt.h"
#include "packetsource_pcap.h"
#include "packetsource_wext.h"
#include "packetsource_drone.h"
#include "packetsource_ipwlive.h"
#include "packetsource_airpcap.h"
#include "packetsource_darwin.h"
#include "packetsourcetracker.h"

#include "timetracker.h"

#include "netframework.h"
#include "tcpserver.h"
// Include the stubbed empty netframe code
#include "kis_netframe.h"
#include "kis_droneframe.h"

#include "gpswrapper.h"

#include "ipc_remote.h"

#ifndef exec_name
char *exec_name;
#endif

// One of our few globals in this file
int glob_linewrap = 1;
int glob_silent = 0;

// Message clients that are attached at the master level
// Smart standard out client that understands the silence options
class SmartStdoutMessageClient : public MessageClient {
public:
    SmartStdoutMessageClient(GlobalRegistry *in_globalreg, void *in_aux) :
        MessageClient(in_globalreg, in_aux) { }
    virtual ~SmartStdoutMessageClient() { }
    void ProcessMessage(string in_msg, int in_flags);
};

void SmartStdoutMessageClient::ProcessMessage(string in_msg, int in_flags) {
	if (glob_silent)
		return;

    if ((in_flags & MSGFLAG_DEBUG)) {
		if (glob_linewrap)
			fprintf(stdout, "%s", InLineWrap("DEBUG: " + in_msg, 7, 80).c_str());
		else
			fprintf(stdout, "DEBUG: %s\n", in_msg.c_str());
	} else if ((in_flags & MSGFLAG_LOCAL)) {
		if (glob_linewrap)
			fprintf(stdout, "%s", InLineWrap("LOCAL: " + in_msg, 7, 80).c_str());
		else
			fprintf(stdout, "LOCAL: %s\n", in_msg.c_str());
	} else if ((in_flags & MSGFLAG_INFO)) {
		if (glob_linewrap)
			fprintf(stdout, "%s", InLineWrap("INFO: " + in_msg, 6, 80).c_str());
		else
			fprintf(stdout, "INFO: %s\n", in_msg.c_str());
	} else if ((in_flags & MSGFLAG_ERROR)) {
		if (glob_linewrap)
			fprintf(stdout, "%s", InLineWrap("ERROR: " + in_msg, 7, 80).c_str());
		else
			fprintf(stdout, "ERROR: %s\n", in_msg.c_str());
	} else if ((in_flags & MSGFLAG_ALERT)) {
		if (glob_linewrap)
			fprintf(stdout, "%s", InLineWrap("ALERT: " + in_msg, 7, 80).c_str());
		else
			fprintf(stdout, "ALERT: %s\n", in_msg.c_str());
	} else if (in_flags & MSGFLAG_FATAL) {
		if (glob_linewrap)
			fprintf(stderr, "%s", InLineWrap("FATAL: " + in_msg, 7, 80).c_str());
		else
			fprintf(stderr, "FATAL: %s\n", in_msg.c_str());
	}
    
    return;
}

// Queue of fatal alert conditions to spew back out at the end
class FatalQueueMessageClient : public MessageClient {
public:
    FatalQueueMessageClient(GlobalRegistry *in_globalreg, void *in_aux) :
        MessageClient(in_globalreg, in_aux) { }
    virtual ~FatalQueueMessageClient() { }
    void ProcessMessage(string in_msg, int in_flags);
    void DumpFatals();
protected:
    vector<string> fatalqueue;
};

void FatalQueueMessageClient::ProcessMessage(string in_msg, int in_flags) {
    // We only get passed fatal stuff so save a test
    fatalqueue.push_back(in_msg);
}

void FatalQueueMessageClient::DumpFatals() {
    for (unsigned int x = 0; x < fatalqueue.size(); x++) {
		if (glob_linewrap)
			fprintf(stderr, "%s", InLineWrap("FATAL: " + fatalqueue[x], 
											 7, 80).c_str());
		else
			fprintf(stderr, "FATAL: %s\n", fatalqueue[x].c_str());
    }
}

const char *config_base = "kismet_drone.conf";
const char *pid_base = "kismet_drone.pid";

<<<<<<< HEAD
GPSD *gps = NULL;
int gpsmode = 0;
int gps_enable = 0;

int vap_destroy = 0;

// Unused, only here to make packetsourcetracker link
int retain_monitor = 0;
=======
// This needs to be a global but nothing outside of this main file will
// use it, so we don't have to worry much about putting it in the globalreg.
FatalQueueMessageClient *fqmescli = NULL;
>>>>>>> 0bc4c523

// Some globals for command line options
char *configfile = NULL;

// Ultimate registry of global components
GlobalRegistry *globalregistry = NULL;

// Quick shutdown to clean up from a fatal config after we opened the child
void ErrorShutdown() {
    // Shut down the packet sources
    if (globalregistry->sourcetracker != NULL) {
        globalregistry->sourcetracker->StopSource(0);

    }

	// Shut down the root IPC process
	if (globalregistry->rootipc != NULL) {
		globalregistry->rootipc->ShutdownIPC(NULL);
	}

    // Shouldn't need to requeue fatal errors here since error shutdown means 
    // we just printed something about fatal errors.  Probably.

    fprintf(stderr, "Kismet drone exiting.\n");
    exit(1);
}

// Catch our interrupt
void CatchShutdown(int sig) {
    string termstr = "Kismet drone terminating.";

	if (globalregistry->sourcetracker != NULL) {
		// Shut down the packet sources
		globalregistry->sourcetracker->StopSource(0);
	}

	if (globalregistry->plugintracker != NULL)
		globalregistry->plugintracker->ShutdownPlugins();

	// Start a short shutdown cycle for 2 seconds
	fprintf(stderr, "\n*** KISMET DRONE IS FLUSHING BUFFERS AND SHUTTING DOWN ***\n");
	globalregistry->spindown = 1;
	time_t shutdown_target = time(0) + 2;
	int max_fd = 0;
	fd_set rset, wset;
	struct timeval tm;
	while (1) {
		FD_ZERO(&rset);
		FD_ZERO(&wset);
		max_fd = 0;

		if (globalregistry->fatal_condition) {
			break;
		}

		if (time(0) >= shutdown_target) {
			break;
		}

		// Collect all the pollable descriptors
		for (unsigned int x = 0; x < globalregistry->subsys_pollable_vec.size(); x++) 
			max_fd = 
				globalregistry->subsys_pollable_vec[x]->MergeSet(max_fd, &rset, 
																 &wset);

		tm.tv_sec = 0;
		tm.tv_usec = 100000;

		if (select(max_fd + 1, &rset, &wset, NULL, &tm) < 0) {
			if (errno != EINTR) {
				break;
			}
		}

		for (unsigned int x = 0; x < globalregistry->subsys_pollable_vec.size(); 
			 x++) {
			if (globalregistry->subsys_pollable_vec[x]->Poll(rset, wset) < 0 &&
				globalregistry->fatal_condition) {
				break;
			}
		}
	}

	if (globalregistry->rootipc != NULL) {
		// Shut down the channel control child
		globalregistry->rootipc->ShutdownIPC(NULL);
	}

	// Be noisy
	if (globalregistry->fatal_condition) {
		fprintf(stderr, "\n*** KISMET DRONE HAS ENCOUNTERED A FATAL ERROR AND CANNOT "
				"CONTINUE.  ***\n");
	}
    
    // Dump fatal errors again
    if (fqmescli != NULL) 
        fqmescli->DumpFatals();

    fprintf(stderr, "Kismet drone exiting.\n");
    exit(0);
}

<<<<<<< HEAD
// Handle channel hopping... this is actually really simple.
int ChannelHopEvent(Timetracker::timer_event *evt, void *parm) {
    sourcetracker.AdvanceChannel();

    return 1;
}

int Usage(char *argv) {
    printf("Usage: %s [OPTION]\n", argv);
    printf("Most (or all) of these options can (and should) be configured via the\n"
           "kismet_drone.conf global config file, but can be overridden here.\n");
    printf("  -I, --initial-channel <n:c>  Initial channel to monitor on (default: 6)\n"
           "                                Format capname:channel\n"
           "  -x, --force-channel-hop      Forcibly enable the channel hopper\n"
           "  -X, --force-no-channel-hop   Forcibly disable the channel hopper\n"
           "  -f, --config-file <file>     Use alternate config file\n"
           "  -c, --capture-source <src>   Packet capture source line (type,interface,name)\n"
           "  -C, --enable-capture-sources Comma separated list of named packet sources to use.\n"
           "  -p, --port <port>            TCPIP server port for stream connections\n"
           "  -a, --allowed-hosts <hosts>  Comma separated list of hosts allowed to connect\n"
           "  -b, --bind-address <address>    Bind to this address. Default INADDR_ANY.\n"
           "  -s, --silent                 Don't send any output to console.\n"
           "  -N, --server-name            Server name\n"
           "  -v, --version                Kismet version\n"
           "  -h, --help                   What do you think you're reading?\n");
    exit(1);
}

int main(int argc, char *argv[]) {
    exec_name = argv[0];

    // Packet and contents
    kis_packet packet;
    uint8_t data[MAX_PACKET_LEN];
    uint8_t moddata[MAX_PACKET_LEN];

    char *configfile = NULL;
    char *servername = NULL;

    char status[STATUS_MAX];
    
    string allowed_hosts, bind_addr;
    int tcpport = -1;
    int tcpmax;

    TcpStreamer streamer;

    char gpshost[1024];
    int gpsport = -1;

    int channel_hop = -1;
    int channel_velocity = 1;
    int channel_dwell = 0;
    int channel_split = 0;

    // Default channels
    vector<string> defaultchannel_vec;
    vector<string> src_initchannel_vec;
    vector<string> src_customchannel_vec;
    
    // We don't actually use this but we need it for calls
    map<mac_addr, wep_key_info *> bssid_wep_map;

    // For commandline and file sources
    string named_sources;
    vector<string> source_input_vec;
    int source_from_cmd = 0;

    vector<client_ipblock *> legal_ipblock_vec;

    int microsleep = 0;

    static struct option long_options[] = {   /* options table */
        { "config-file", required_argument, 0, 'f' },
        { "capture-source", required_argument, 0, 'c' },
        { "enable-capture-sources", required_argument, 0, 'C' },
        { "port", required_argument, 0, 'p' },
        { "allowed-hosts", required_argument, 0, 'a' },
        { "bind-address", required_argument, 0, 'b'},
        { "server-name", required_argument, 0, 'N' },
        { "help", no_argument, 0, 'h' },
        { "version", no_argument, 0, 'v' },
        { "silent", no_argument, 0, 's' },
        { "initial-channel", required_argument, 0, 'I' },
        { "force-channel-hop", no_argument, 0, 'x' },
        { "force-no-channel-hop", no_argument, 0, 'X' },
        { "microsleep", required_argument, 0, 'M' },
        { 0, 0, 0, 0 }
    };
    int option_index;

    // Catch the interrupt handler to shut down
=======
int Usage(char *argv) {
    printf("Usage: %s [OPTION]\n", argv);
	printf("Nearly all of these options are run-time overrides for values in the\n"
		   "kismet.conf configuration file.  Permanent changes should be made to\n"
		   "the configuration file.\n");

	printf(" *** Generic Options ***\n");
	printf(" -f, --config-file            Use alternate configuration file\n"
		   "     --no-line-wrap           Turn of linewrapping of output\n"
		   "                              (for grep, speed, etc)\n"
		   " -s, --silent                 Turn off stdout output after setup phase\n"
		   );

	printf("\n");
	KisDroneFramework::Usage(argv);
	printf("\n");
	Packetsourcetracker::Usage(argv);

	exit(1);
}

int main(int argc, char *argv[], char *envp[]) {
	exec_name = argv[0];
	char errstr[STATUS_MAX];
	char *configfilename = NULL;
	ConfigFile *conf;
	int option_idx = 0;

	// ------ WE MAY BE RUNNING AS ROOT ------
	
	// Catch the interrupt handler to shut down
>>>>>>> 0bc4c523
    signal(SIGINT, CatchShutdown);
    signal(SIGTERM, CatchShutdown);
    signal(SIGHUP, CatchShutdown);
    signal(SIGPIPE, SIG_IGN);

<<<<<<< HEAD
    while(1) {
        int r = getopt_long(argc, argv, "f:c:C:p:a:b:N:hvsI:xXM:",
                            long_options, &option_index);
        if (r < 0) break;
        switch(r) {
        case 'M':
            // Microsleep
            if (sscanf(optarg, "%d", &microsleep) != 1) {
                fprintf(stderr, "Invalid microsleep\n");
                Usage(argv[0]);
            }
            break;
        case 's':
            // Silent
            silent = 1;
            break;
        case 'f':
            // Config path
            configfile = optarg;
            fprintf(stderr, "Using alternate config file: %s\n", configfile);
            break;
        case 'c':
            // Capture type
            source_input_vec.push_back(optarg);
            source_from_cmd = 1;
            break;
        case 'C':
            // Named sources
            named_sources = string(optarg);
            fprintf(stderr, "Using specified capture sources: %s\n", named_sources.c_str());
            break;
        case 'p':
            // Port
            if (sscanf(optarg, "%d", &tcpport) != 1) {
                fprintf(stderr, "Invalid port number.\n");
                Usage(argv[0]);
            }
            break;
        case 'a':
            // Allowed
            allowed_hosts = string(optarg);
            break;
        case 'b':
            bind_addr = string(optarg);
            break;
        case 'N':
            // Servername
            servername = optarg;
            break;
        case 'v':
            // version
            fprintf(stderr, "Kismet Drone %s.%s.%s\n", VERSION_MAJOR, VERSION_MINOR, VERSION_TINY);
            exit(0);
            break;
        case 'x':
            // force channel hop
            channel_hop = 1;
            fprintf(stderr, "Ignoring config file and enabling channel hopping.\n");
            break;
        case 'X':
            // Force channel hop off
            channel_hop = 0;
            fprintf(stderr, "Ignoring config file and disabling channel hopping.\n");
            break;
        case 'I':
            // Initial channel
            src_initchannel_vec.push_back(optarg);
            break;
        default:
            Usage(argv[0]);
            break;
        }
    }

    // If we haven't gotten a command line config option...
    int freeconf = 0;
    if (configfile == NULL) {
        configfile = (char *) malloc(1024*sizeof(char));
        snprintf(configfile, 1024, "%s/%s", getenv("KISMET_CONF") != NULL ? getenv("KISMET_CONF") : SYSCONF_LOC, config_base);
        freeconf = 1;
    }

    ConfigFile *conf = new ConfigFile;

    // Parse the config and load all the values from it and/or our command
    // line options.  This is a little soupy but it does the trick.
    if (conf->ParseConfig(configfile) < 0) {
        exit(1);
    }

    if (freeconf)
        free(configfile);

#ifdef HAVE_SUID
    struct passwd *pwordent;
    const char *suid_user;
    uid_t suid_id, real_uid;

    real_uid = getuid();

    if (conf->FetchOpt("suiduser") != "") {
        suid_user = strdup(conf->FetchOpt("suiduser").c_str());
        if ((pwordent = getpwnam(suid_user)) == NULL) {
            fprintf(stderr, "FATAL:  Could not find user '%s' for dropping priviledges.\n", suid_user);
            fprintf(stderr, "        Make sure you have a valid user set for 'suiduser' in your config.\n");
            exit(1);
        } else {
            suid_id = pwordent->pw_uid;

            if (suid_id == 0) {
                // If we're suiding to root...
                fprintf(stderr, "FATAL:  Specifying a uid-0 user for the priv drop is pointless.  Recompile\n");
                fprintf(stderr, "        with --disable-setuid if you really want this.\n");
                exit(1);
            } else if (suid_id != real_uid && real_uid != 0) {
                // If we're not running as root (ie, we've suid'd to root)
                // and if we're not switching to the user that ran us
                // then we don't like it and we bail.
                fprintf(stderr, "FATAL:  kismet_server must be started as root or as the suid-target user.\n");
                exit(1);
            }


            fprintf(stderr, "Will drop privs to %s (%d)\n", suid_user, suid_id);
        }
    } else {
        fprintf(stderr, "FATAL:  No 'suiduser' option in the config file.\n");
        exit(1);
    }
#else
    fprintf(stderr, "Suid priv-dropping disabled.  This may not be secure.\n");
#endif

    // Catch old configs and yell about them
    if (conf->FetchOpt("cardtype") != "" || conf->FetchOpt("captype") != "" ||
        conf->FetchOpt("capinterface") != "") {
        fprintf(stderr, "FATAL:  Your config file uses the old capture type "
                "definitions.  These have been changed to support multiple captures "
                "and other new features.  You need to install the latest configuration "
                "files.  See the troubleshooting section of the README for more "
                "information.\n");
        exit(1);
    }

    if (conf->FetchOpt("80211achannels") != "" || 
        conf->FetchOpt("80211bchannels") != "") {
        fprintf(stderr, "FATAL:  Your config file uses the old default channel "
                "configuration lines.  You need to install the latest configuration "
                "files.  See the troubleshooting section of the README for more "
                "information.\n");
        exit(1);
    }

    if (conf->FetchOpt("gps") == "true") {
        if (sscanf(conf->FetchOpt("gpshost").c_str(), "%1023[^:]:%d", gpshost, &gpsport) != 2) {
            fprintf(stderr, "Invalid GPS host in config (host:port required)\n");
            exit(1);
        }

        gps_enable = 1;
    } else {
            gps_enable = 0;
    }

    if (gps_enable == 1) {
        // Open the GPS
        gps = new GPSD(gpshost, gpsport);

        // Lock GPS position
        if (conf->FetchOpt("gpsmodelock") == "true") {
            fprintf(stderr, "Enabling GPS position lock override (broken GPS unit reports 0 always)\n");
            gps->SetOptions(GPSD_OPT_FORCEMODE);
        }

        if (gps->OpenGPSD() < 0) {
            fprintf(stderr, "%s\n", gps->FetchError());

            gps_enable = 0;
        } else {
            fprintf(stderr, "Opened GPS connection to %s port %d\n",
                    gpshost, gpsport);

        }
    }

	// Add the GPS to the tcpstreamer
	streamer.AddGpstracker(gps);

    // Register the gps and timetracker with the sourcetracker
    sourcetracker.AddGpstracker(gps);
    sourcetracker.AddTimetracker(&timetracker);

    // Register the sources
    RegisterKismetSources(&sourcetracker);

    // Read all of our packet sources, tokenize the input and then start opening
    // them.

    if (named_sources.length() == 0) {
        named_sources = conf->FetchOpt("enablesources");
    }

    // Tell them if we're enabling everything
    if (named_sources.length() == 0)
        fprintf(stderr, "No specific sources given to be enabled, all will be enabled.\n");

    // Read the config file if we didn't get any sources on the command line
    if (source_input_vec.size() == 0)
        source_input_vec = conf->FetchOptVec("source");

	if (conf->FetchOpt("vapdestroy") == "true") {
		vap_destroy = 1;
		fprintf(stderr, "Non-RFMon VAPs will be destroyed on multi-vap interfaces "
				"(ie, madwifi-ng)\n");
	} 

    // Now look at our channel options
    if (channel_hop == -1) {
        if (conf->FetchOpt("channelhop") == "true") {
            fprintf(stderr, "Enabling channel hopping.\n");
            channel_hop = 1;
        } else {
            fprintf(stderr, "Disabling channel hopping.\n");
            channel_hop = 0;
        }
    }

    if (channel_hop == 1) {
        if (conf->FetchOpt("channelsplit") == "true") {
            fprintf(stderr, "Enabling channel splitting.\n");
            channel_split = 1;
        } else {
            fprintf(stderr, "Disabling channel splitting.\n");
            channel_split = 0;
        }

        if (conf->FetchOpt("channelvelocity") != "") {
            if (sscanf(conf->FetchOpt("channelvelocity").c_str(), "%d", 
                       &channel_velocity) != 1) {
                fprintf(stderr, "FATAL:  Illegal config file value for "
                        "channelvelocity.\n");
                exit(1);
            }

            if (channel_velocity < 1 || channel_velocity > 10) {
                fprintf(stderr, "FATAL:  Illegal value for channelvelocity, must "
                        "be between 1 and 10.\n");
                exit(1);
            }
        }

        if (conf->FetchOpt("channeldwell") != "") {
            if (sscanf(conf->FetchOpt("channeldwell").c_str(), "%d",
                       &channel_dwell) != 1) {
                fprintf(stderr, "FATAL: Illegal config file value for "
                        "channeldwell.\n");
                exit(1);
            }
        }

        // Fetch the vector of default channels
        defaultchannel_vec = conf->FetchOptVec("defaultchannels");
        if (defaultchannel_vec.size() == 0) {
            fprintf(stderr, "FATAL:  Could not find any defaultchannels config lines "
                    "and channel hopping was requested.");
            exit(1);
        }

        // Fetch custom channels for individual sources
        src_customchannel_vec = conf->FetchOptVec("sourcechannels");
    }

    // Register our default channels
    if (sourcetracker.RegisterDefaultChannels(&defaultchannel_vec) < 0) {
        fprintf(stderr, "FATAL:  %s\n", sourcetracker.FetchError());
        exit(1);
    }

    // Turn all our config data into meta packsources, or fail...  If we're
    // passing the sources from the command line, we enable them all, so we
    // null the named_sources string
    int old_chhop = channel_hop;
    if (sourcetracker.ProcessCardList(source_from_cmd ? "" : named_sources, 
                                      &source_input_vec, &src_customchannel_vec, 
                                      &src_initchannel_vec,
                                      channel_hop, channel_split) < 0) {
        fprintf(stderr, "FATAL: %s\n", sourcetracker.FetchError());
        exit(1);
    }
        
    // This would only change if we're channel hopping and processcardlist had
    // to turn it off because nothing supports it, so print a notice...
    if (old_chhop != channel_hop)
        fprintf(stderr, "NOTICE: Disabling channel hopping, no enabled sources "
                "are able to change channel.\n");
    
    // Now enable root sources...
    setreuid(0, 0);

    // Bind the root sources
    if (sourcetracker.BindSources(1) < 0) {
        fprintf(stderr, "FATAL: %s\n", sourcetracker.FetchError());
        exit(1);
    }

    // Spawn the channel control source.  All future exits must now call the real
    // exit function to terminate the channel hopper!
    if (sourcetracker.SpawnChannelChild() < 0) {
        fprintf(stderr, "FATAL: %s\n", sourcetracker.FetchError());
        exit(1);
    }


    // Once the packet source and channel control is opened, we shouldn't need special
    // privileges anymore so lets drop to a normal user.  We also don't want to open our
    // logfiles as root if we can avoid it.  Once we've dropped, we'll investigate our
    // sources again and open any defered
#ifdef HAVE_SUID
    if (setuid(suid_id) < 0) {
        fprintf(stderr, "FATAL:  setuid() to %s (%d) failed.\n", suid_user, suid_id);
        exit(1);
    } else {
        fprintf(stderr, "Dropped privs to %s (%d)\n", suid_user, suid_id);
    }
#endif

    // WE ARE NOW RUNNING AS THE TARGET UID

    // Bind the user sources
    if (sourcetracker.BindSources(0) < 0) {
        fprintf(stderr, "FATAL: %s\n", sourcetracker.FetchError());
        ErrorShutdown();
    }


    // Now parse the rest of our options
    // ---------------

    if (servername == NULL) {
        if (conf->FetchOpt("servername") != "") {
            servername = strdup(conf->FetchOpt("servername").c_str());
        } else {
            servername = strdup("Unnamed");
        }
    }

    if (tcpport == -1) {
        if (conf->FetchOpt("tcpport") == "") {
            fprintf(stderr, "FATAL:  No tcp port given to listen for stream connections.\n");
            ErrorShutdown();
        } else if (sscanf(conf->FetchOpt("tcpport").c_str(), "%d", &tcpport) != 1) {
            fprintf(stderr, "FATAL:  Invalid config file value for tcp port.\n");
            ErrorShutdown();
        }
    }

    if (conf->FetchOpt("maxclients") == "") {
        fprintf(stderr, "FATAL:  No maximum number of clients given.\n");
        ErrorShutdown();
    } else if (sscanf(conf->FetchOpt("maxclients").c_str(), "%d", &tcpmax) != 1) {
        fprintf(stderr, "FATAL:  Invalid config file option for max clients.\n");
        ErrorShutdown();
    }

    if (allowed_hosts.length() == 0) {
        if (conf->FetchOpt("allowedhosts") == "") {
            fprintf(stderr, "FATAL:  No list of allowed hosts.\n");
            ErrorShutdown();
        }

        allowed_hosts = conf->FetchOpt("allowedhosts");
    }

    if (bind_addr.length() == 0) {
        if (conf->FetchOpt("bindaddress") == "") {
            fprintf(stderr, "NOTICE: bind address not specified, using INADDR_ANY.\n");
        }

        bind_addr = conf->FetchOpt("bindaddress");
    }
        
    

    // Parse the allowed hosts into the vector
    size_t ahstart = 0;
    size_t ahend = allowed_hosts.find(",");

    int ahdone = 0;
    while (ahdone == 0) {
        string hoststr;

        if (ahend == string::npos) {
            ahend = allowed_hosts.length();
            ahdone = 1;
        }

        hoststr = allowed_hosts.substr(ahstart, ahend - ahstart);
        ahstart = ahend + 1;
        ahend = allowed_hosts.find(",", ahstart);

        client_ipblock *ipb = new client_ipblock;

        // Find the netmask divider, if one exists
        size_t masksplit = hoststr.find("/");
        if (masksplit == string::npos) {
            // Handle hosts with no netmask - they're treated as single hosts
            inet_aton("255.255.255.255", &(ipb->mask));

            if (inet_aton(hoststr.c_str(), &(ipb->network)) == 0) {
                fprintf(stderr, "FATAL:  Illegal IP address '%s' in allowed hosts list.\n",
                        hoststr.c_str());
                ErrorShutdown();
            }
        } else {
            // Handle pairs
            string hosthalf = hoststr.substr(0, masksplit);
            string maskhalf = hoststr.substr(masksplit + 1, hoststr.length() - (masksplit + 1));

            if (inet_aton(hosthalf.c_str(), &(ipb->network)) == 0) {
                fprintf(stderr, "FATAL:  Illegal IP address '%s' in allowed hosts list.\n",
                        hosthalf.c_str());
                ErrorShutdown();
            }

            int validmask = 1;
            if (maskhalf.find(".") == string::npos) {
                // If we have a single number (ie, /24) calculate it and put it into
                // the mask.
                long masklong = strtol(maskhalf.c_str(), (char **) NULL, 10);

                if (masklong < 0 || masklong > 32) {
                    validmask = 0;
                } else {
                    if (masklong == 0)
                        masklong = 32;

                    ipb->mask.s_addr = htonl((-1 << (32 - masklong)));
                }
            } else {
                // We have a dotted quad mask (ie, 255.255.255.0), convert it
                if (inet_aton(maskhalf.c_str(), &(ipb->mask)) == 0)
                    validmask = 0;
            }

            if (validmask == 0) {
                fprintf(stderr, "FATAL:  Illegal netmask '%s' in allowed hosts list.\n",
                        maskhalf.c_str());
                ErrorShutdown();
            }
        }

        // Catch 'network' addresses that aren't network addresses.
        if ((ipb->network.s_addr & ipb->mask.s_addr) != ipb->network.s_addr) {
            fprintf(stderr, "FATAL:  Invalid network '%s' in allowed hosts list.\n",
                    inet_ntoa(ipb->network));
            ErrorShutdown();
        }

        // Add it to our vector
        legal_ipblock_vec.push_back(ipb);
    }

    // Channel hop if requested
    if (channel_hop) {
        if (channel_dwell)
            timetracker.RegisterTimer(SERVER_TIMESLICES_SEC * channel_dwell, NULL, 1, &ChannelHopEvent, NULL);
        else
            timetracker.RegisterTimer(SERVER_TIMESLICES_SEC / channel_velocity, NULL, 1, &ChannelHopEvent, NULL);
    }

    // Now we can start doing things...
    fprintf(stderr, "Kismet Drone %s.%s.%s (%s)\n",
            VERSION_MAJOR, VERSION_MINOR, VERSION_TINY, servername);

    fprintf(stderr, "Listening on port %d (protocol %d).\n", tcpport, STREAM_DRONE_VERSION);
    for (unsigned int ipvi = 0; ipvi < legal_ipblock_vec.size(); ipvi++) {
        char *netaddr = strdup(inet_ntoa(legal_ipblock_vec[ipvi]->network));
        char *maskaddr = strdup(inet_ntoa(legal_ipblock_vec[ipvi]->mask));

        fprintf(stderr, "Allowing connections from %s/%s\n", netaddr, maskaddr);

        free(netaddr);
        free(maskaddr);
    }

    if (streamer.Setup(tcpmax, bind_addr, tcpport, &legal_ipblock_vec) < 0) {
        fprintf(stderr, "Failed to set up stream server: %s\n", streamer.FetchError());
        CatchShutdown(-1);
    }

    fd_set read_set;
    int max_fd = 0;

    FD_ZERO(&read_set);

    // We want to remember all our FD's so we don't have to keep calling functions which
    // call functions and so on.  Fill in our descriptors while we're at it.
    int stream_descrip = streamer.FetchDescriptor();
    if (stream_descrip > max_fd && stream_descrip > 0)
        max_fd = stream_descrip;
    FD_SET(stream_descrip, &read_set);

    while (1) {
        fd_set rset, wset;

        max_fd = streamer.MergeSet(read_set, max_fd, &rset, &wset);
        max_fd = sourcetracker.MergeSet(&rset, &wset, max_fd);
		if (gps_enable && gps != NULL)
			max_fd = gps->MergeSet(&rset, &wset, max_fd);

        struct timeval tm;
        tm.tv_sec = 0;
        tm.tv_usec = 100000;

        if (select(max_fd + 1, &rset, &wset, NULL, &tm) < 0) {
            if (errno != EINTR) {
                fprintf(stderr, "FATAL:  select() error %d (%s)\n", 
						errno, strerror(errno));
                CatchShutdown(-1);
            }
        }

		if (gps_enable && gps != NULL)
			gps->Poll(&rset, &wset);

        // We can pass the results of this select to the UI handler without incurring a
        // a delay since it will bail nicely if there aren't any new connections.
        int accept_fd = 0;
        accept_fd = streamer.Poll(rset, wset);
        if (accept_fd < 0) {
            if (!silent)
                fprintf(stderr, "TCP streamer error: %s\n", streamer.FetchError());
        } else if (accept_fd > 0) {
            if (!silent)
                fprintf(stderr, "Accepted streamer connection from %s\n",
                        streamer.FetchError());

            if (accept_fd > max_fd)
                max_fd = accept_fd;
        }


        // Process sourcetracker-level stuff... This should someday handle packetpath
        // stuff, and should someday be the same argument format as uiserver.poll...
        int ret;
        ret = sourcetracker.Poll(&rset, &wset);
        if (ret < 0) {
            snprintf(status, STATUS_MAX, "FATAL: %s", sourcetracker.FetchError());
            if (!silent) {
                fprintf(stderr, "%s\n", status);
                fprintf(stderr, "Terminating.\n");
            }

            CatchShutdown(-1);
        } else if (ret > 0) {
            if (!silent) {
                fprintf(stderr, "%s\n", sourcetracker.FetchError());
            }
        }
      
        // This is ugly, come up with a better way to do it someday
        vector<KisPacketSource *> packet_sources = sourcetracker.FetchSourceVec();
        
        for (unsigned int src = 0; src < packet_sources.size(); src++) {
            if (FD_ISSET(packet_sources[src]->FetchDescriptor(), &rset)) {
                // Capture the packet from whatever device
                // len = psrc->FetchPacket(&packet, data, moddata);

                ret = packet_sources[src]->FetchPacket(&packet, data, moddata);
                
                if (ret > 0) {
                    if (streamer.WritePacket(&packet) < 0) {
                        fprintf(stderr, "FATAL:  Error writing packet to streamer: %s\n",
                                streamer.FetchError());
                        CatchShutdown(-1);
                    }
                } else if (ret < 0) {
                    // Fail on error
                    snprintf(status, STATUS_MAX, "FATAL: %s",
                             packet_sources[src]->FetchError());
                    if (!silent) {
                        fprintf(stderr, "%s\n", status);
                        fprintf(stderr, "Terminating.\n");
                    }

                    CatchShutdown(-1);
                }
            } // End processing new packets

        }

        timetracker.Tick();

        if (microsleep != 0)
            usleep(microsleep);

    }

=======
	// Start filling in key components of the globalregistry
	globalregistry = new GlobalRegistry;

	globalregistry->version_major = VERSION_MAJOR;
	globalregistry->version_minor = VERSION_MINOR;
	globalregistry->version_tiny = VERSION_TINY;
	globalregistry->revision = REVISION;
	globalregistry->revdate = REVDATE;

	// Copy for modules
	globalregistry->argc = argc;
	globalregistry->argv = argv;
	globalregistry->envp = envp;
	
	// First order - create our message bus and our client for outputting
	globalregistry->messagebus = new MessageBus;

	// Create a smart stdout client and allocate the fatal message client, 
	// add them to the messagebus
	SmartStdoutMessageClient *smartmsgcli = 
		new SmartStdoutMessageClient(globalregistry, NULL);
	fqmescli = new FatalQueueMessageClient(globalregistry, NULL);

	globalregistry->messagebus->RegisterClient(fqmescli, MSGFLAG_FATAL);
	globalregistry->messagebus->RegisterClient(smartmsgcli, MSGFLAG_ALL);

	// Generate the root ipc packet capture and spawn it immediately, then register
	// and sync the packet protocol stuff
	if (getuid() != 0) {
		globalregistry->rootipc = new RootIPCRemote(globalregistry, 
													"root capture control");
		globalregistry->rootipc->SetChildCmd(string(BIN_LOC) + "/kismet_capture");
		globalregistry->rootipc->SpawnIPC();
		globalregistry->messagebus->InjectMessage("Spawned root IPC capture control",
												  MSGFLAG_INFO);
	} else {
		globalregistry->messagebus->InjectMessage("NOT spawning suid-root IPC capture "
		   	"control, because we are ALREADY running as root.  This is not the "
			"preferred method of running Kismet because it prevents certain security "
			"features from operating.", MSGFLAG_ERROR);
	}

	// Allocate some other critical stuff
	globalregistry->timetracker = new Timetracker(globalregistry);

	// Turn off the getopt error reporting
	opterr = 0;

	// Timer for silence
	int local_silent = 0;

	const int nlwc = globalregistry->getopt_long_num++;

	// Standard getopt parse run
	static struct option main_longopt[] = {
		{ "config-file", required_argument, 0, 'f' },
		{ "no-line-wrap", no_argument, 0, nlwc },
		{ "silent", no_argument, 0, 's' },
		{ "help", no_argument, 0, 'h' },
		{ 0, 0, 0, 0 }
	};

	while (1) {
		int r = getopt_long(argc, argv, 
							"-f:sh", 
							main_longopt, &option_idx);
		if (r < 0) break;
		if (r == 'h') {
			Usage(argv[0]);
			exit(1);
		} else if (r == 'f') {
			configfilename = strdup(optarg);
		} else if (r == nlwc) {
			glob_linewrap = 0;
		} else if (r == 's') {
			local_silent = 1;
		}
	}

	// Open, initial parse, and assign the config file
	if (configfilename == NULL) {
		configfilename = new char[1024];
		snprintf(configfilename, 1024, "%s/%s", 
				 getenv("KISMETDRONE_CONF") != NULL ? 
				 getenv("KISMETDRONE_CONF") : SYSCONF_LOC,
				 config_base);
	}

	snprintf(errstr, STATUS_MAX, "Reading from config file %s", configfilename);
	globalregistry->messagebus->InjectMessage(errstr, MSGFLAG_INFO);
	
	conf = new ConfigFile(globalregistry);
	if (conf->ParseConfig(configfilename) < 0) {
		exit(1);
	}
	globalregistry->kismet_config = conf;
 
	if (conf->FetchOpt("servername") == "") {
		globalregistry->servername = "Unnamed Drone";
	} else {
		globalregistry->servername = MungeToPrintable(conf->FetchOpt("servername"));
	}

	// Create the stubbed network/protocol server
	globalregistry->kisnetserver = new KisNetFramework(globalregistry);	

	// Start the plugin handler
	globalregistry->plugintracker = new Plugintracker(globalregistry);

	// Build the plugin list for root plugins
	globalregistry->plugintracker->ScanRootPlugins();

	// Create the packet chain
	globalregistry->packetchain = new Packetchain(globalregistry);
	if (globalregistry->fatal_condition)
		CatchShutdown(-1);

	// Create the packetsourcetracker
	globalregistry->sourcetracker = new Packetsourcetracker(globalregistry);
	if (globalregistry->fatal_condition)
		CatchShutdown(-1);

	// Register the IPC
	if (globalregistry->rootipc != NULL) {
		globalregistry->sourcetracker->RegisterIPC(globalregistry->rootipc, 0);

		// Sync the IPC system
		globalregistry->rootipc->SyncIPC();
	}

	// Create the basic drone server
	globalregistry->kisdroneserver = new KisDroneFramework(globalregistry);
	if (globalregistry->fatal_condition || 
		globalregistry->kisdroneserver->Valid() == 0)
		CatchShutdown(-1);

	// Add the packet sources
#ifdef USE_PACKETSOURCE_PCAPFILE
	if (globalregistry->sourcetracker->RegisterPacketSource(new PacketSource_Pcapfile(globalregistry)) < 0 || globalregistry->fatal_condition) 
		CatchShutdown(-1);
#endif
#ifdef USE_PACKETSOURCE_WEXT
	if (globalregistry->sourcetracker->RegisterPacketSource(new PacketSource_Wext(globalregistry)) < 0 || globalregistry->fatal_condition) 
		CatchShutdown(-1);
#endif
#ifdef USE_PACKETSOURCE_MADWIFI
	if (globalregistry->sourcetracker->RegisterPacketSource(new PacketSource_Madwifi(globalregistry)) < 0 || globalregistry->fatal_condition) 
		CatchShutdown(-1);
#endif
#ifdef USE_PACKETSOURCE_MADWIFING
	if (globalregistry->sourcetracker->RegisterPacketSource(new PacketSource_MadwifiNG(globalregistry)) < 0 || globalregistry->fatal_condition) 
		CatchShutdown(-1);
#endif
#ifdef USE_PACKETSOURCE_WRT54PRISM
	if (globalregistry->sourcetracker->RegisterPacketSource(new PacketSource_Wrt54Prism(globalregistry)) < 0 || globalregistry->fatal_condition) 
		CatchShutdown(-1);
#endif
#ifdef USE_PACKETSOURCE_DRONE
	if (globalregistry->sourcetracker->RegisterPacketSource(new PacketSource_Drone(globalregistry)) < 0 || globalregistry->fatal_condition) 
		CatchShutdown(-1);
#endif
#ifdef USE_PACKETSOURCE_BSDRT
	if (globalregistry->sourcetracker->RegisterPacketSource(new PacketSource_BSDRT(globalregistry)) < 0 || globalregistry->fatal_condition) 
		CatchShutdown(-1);
#endif
#ifdef USE_PACKETSOURCE_IPWLIVE
	if (globalregistry->sourcetracker->RegisterPacketSource(new PacketSource_Ipwlive(globalregistry)) < 0 || globalregistry->fatal_condition) 
		CatchShutdown(-1);
#endif
#ifdef USE_PACKETSOURCE_AIRPCAP
	if (globalregistry->sourcetracker->RegisterPacketSource(new PacketSource_AirPcap(globalregistry)) < 0 || globalregistry->fatal_condition) 
		CatchShutdown(-1);
#endif
#ifdef USE_PACKETSOURCE_DARWIN
	if (globalregistry->sourcetracker->RegisterPacketSource(new PacketSource_Darwin(globalregistry)) < 0 || globalregistry->fatal_condition) 
		CatchShutdown(-1);
#endif

	// Enable cards from config/cmdline
	if (globalregistry->sourcetracker->LoadConfiguration() < 0)
		CatchShutdown(-1);

	// Create the basic network/protocol server
	globalregistry->kisdroneserver->Activate();
	if (globalregistry->fatal_condition)
		CatchShutdown(-1);

	// Once the packet source and channel control is opened, we shouldn't need special
	// Process userspace plugins
	globalregistry->plugintracker->ScanUserPlugins();

	// Create the GPS components
	GpsWrapper *gpswrapper;
	globalregistry->messagebus->InjectMessage("Starting GPS components...",
											  MSGFLAG_INFO);
	gpswrapper = new GpsWrapper(globalregistry);
	if (globalregistry->fatal_condition)
		CatchShutdown(-1);

	// Kick the plugin system one last time.  This will try to kick any plugins
	// that aren't activated yet, and then bomb out if we can't turn them on at
	// all.
	globalregistry->plugintracker->LastChancePlugins();
	if (globalregistry->fatal_condition)
		CatchShutdown(-1);

	// Initialize the crc tables
	crc32_init_table_80211(globalregistry->crc32_table);

	// Blab about starting
	globalregistry->messagebus->InjectMessage("Kismet drone starting to gather "
											  "packets", MSGFLAG_INFO);

	// Start sources
	globalregistry->sourcetracker->StartSource(0);
	
	// Set the global silence now that we're set up
	glob_silent = local_silent;

	int max_fd = 0;
	fd_set rset, wset;
	struct timeval tm;

	// Core loop
	while (1) {
		FD_ZERO(&rset);
		FD_ZERO(&wset);
		max_fd = 0;

		if (globalregistry->fatal_condition)
			CatchShutdown(-1);

		// Collect all the pollable descriptors
		for (unsigned int x = 0; x < globalregistry->subsys_pollable_vec.size(); x++) 
			max_fd = 
				globalregistry->subsys_pollable_vec[x]->MergeSet(max_fd, &rset, 
																 &wset);

		tm.tv_sec = 0;
		tm.tv_usec = 100000;

		if (select(max_fd + 1, &rset, &wset, NULL, &tm) < 0) {
			if (errno != EINTR) {
				snprintf(errstr, STATUS_MAX, "Main select loop failed: %s",
						 strerror(errno));
				CatchShutdown(-1);
			}
		}

		globalregistry->timetracker->Tick();

		for (unsigned int x = 0; x < globalregistry->subsys_pollable_vec.size(); 
			 x++) {
			if (globalregistry->subsys_pollable_vec[x]->Poll(rset, wset) < 0 &&
				globalregistry->fatal_condition) {
				CatchShutdown(-1);
			}
		}
	}

	CatchShutdown(-1);
>>>>>>> 0bc4c523
}<|MERGE_RESOLUTION|>--- conflicted
+++ resolved
@@ -151,20 +151,9 @@
 const char *config_base = "kismet_drone.conf";
 const char *pid_base = "kismet_drone.pid";
 
-<<<<<<< HEAD
-GPSD *gps = NULL;
-int gpsmode = 0;
-int gps_enable = 0;
-
-int vap_destroy = 0;
-
-// Unused, only here to make packetsourcetracker link
-int retain_monitor = 0;
-=======
 // This needs to be a global but nothing outside of this main file will
 // use it, so we don't have to worry much about putting it in the globalreg.
 FatalQueueMessageClient *fqmescli = NULL;
->>>>>>> 0bc4c523
 
 // Some globals for command line options
 char *configfile = NULL;
@@ -267,100 +256,6 @@
     exit(0);
 }
 
-<<<<<<< HEAD
-// Handle channel hopping... this is actually really simple.
-int ChannelHopEvent(Timetracker::timer_event *evt, void *parm) {
-    sourcetracker.AdvanceChannel();
-
-    return 1;
-}
-
-int Usage(char *argv) {
-    printf("Usage: %s [OPTION]\n", argv);
-    printf("Most (or all) of these options can (and should) be configured via the\n"
-           "kismet_drone.conf global config file, but can be overridden here.\n");
-    printf("  -I, --initial-channel <n:c>  Initial channel to monitor on (default: 6)\n"
-           "                                Format capname:channel\n"
-           "  -x, --force-channel-hop      Forcibly enable the channel hopper\n"
-           "  -X, --force-no-channel-hop   Forcibly disable the channel hopper\n"
-           "  -f, --config-file <file>     Use alternate config file\n"
-           "  -c, --capture-source <src>   Packet capture source line (type,interface,name)\n"
-           "  -C, --enable-capture-sources Comma separated list of named packet sources to use.\n"
-           "  -p, --port <port>            TCPIP server port for stream connections\n"
-           "  -a, --allowed-hosts <hosts>  Comma separated list of hosts allowed to connect\n"
-           "  -b, --bind-address <address>    Bind to this address. Default INADDR_ANY.\n"
-           "  -s, --silent                 Don't send any output to console.\n"
-           "  -N, --server-name            Server name\n"
-           "  -v, --version                Kismet version\n"
-           "  -h, --help                   What do you think you're reading?\n");
-    exit(1);
-}
-
-int main(int argc, char *argv[]) {
-    exec_name = argv[0];
-
-    // Packet and contents
-    kis_packet packet;
-    uint8_t data[MAX_PACKET_LEN];
-    uint8_t moddata[MAX_PACKET_LEN];
-
-    char *configfile = NULL;
-    char *servername = NULL;
-
-    char status[STATUS_MAX];
-    
-    string allowed_hosts, bind_addr;
-    int tcpport = -1;
-    int tcpmax;
-
-    TcpStreamer streamer;
-
-    char gpshost[1024];
-    int gpsport = -1;
-
-    int channel_hop = -1;
-    int channel_velocity = 1;
-    int channel_dwell = 0;
-    int channel_split = 0;
-
-    // Default channels
-    vector<string> defaultchannel_vec;
-    vector<string> src_initchannel_vec;
-    vector<string> src_customchannel_vec;
-    
-    // We don't actually use this but we need it for calls
-    map<mac_addr, wep_key_info *> bssid_wep_map;
-
-    // For commandline and file sources
-    string named_sources;
-    vector<string> source_input_vec;
-    int source_from_cmd = 0;
-
-    vector<client_ipblock *> legal_ipblock_vec;
-
-    int microsleep = 0;
-
-    static struct option long_options[] = {   /* options table */
-        { "config-file", required_argument, 0, 'f' },
-        { "capture-source", required_argument, 0, 'c' },
-        { "enable-capture-sources", required_argument, 0, 'C' },
-        { "port", required_argument, 0, 'p' },
-        { "allowed-hosts", required_argument, 0, 'a' },
-        { "bind-address", required_argument, 0, 'b'},
-        { "server-name", required_argument, 0, 'N' },
-        { "help", no_argument, 0, 'h' },
-        { "version", no_argument, 0, 'v' },
-        { "silent", no_argument, 0, 's' },
-        { "initial-channel", required_argument, 0, 'I' },
-        { "force-channel-hop", no_argument, 0, 'x' },
-        { "force-no-channel-hop", no_argument, 0, 'X' },
-        { "microsleep", required_argument, 0, 'M' },
-        { 0, 0, 0, 0 }
-    };
-    int option_index;
-
-    // Catch the interrupt handler to shut down
-=======
 int Usage(char *argv) {
     printf("Usage: %s [OPTION]\n", argv);
 	printf("Nearly all of these options are run-time overrides for values in the\n"
@@ -392,612 +287,11 @@
 	// ------ WE MAY BE RUNNING AS ROOT ------
 	
 	// Catch the interrupt handler to shut down
->>>>>>> 0bc4c523
     signal(SIGINT, CatchShutdown);
     signal(SIGTERM, CatchShutdown);
     signal(SIGHUP, CatchShutdown);
     signal(SIGPIPE, SIG_IGN);
 
-<<<<<<< HEAD
-    while(1) {
-        int r = getopt_long(argc, argv, "f:c:C:p:a:b:N:hvsI:xXM:",
-                            long_options, &option_index);
-        if (r < 0) break;
-        switch(r) {
-        case 'M':
-            // Microsleep
-            if (sscanf(optarg, "%d", &microsleep) != 1) {
-                fprintf(stderr, "Invalid microsleep\n");
-                Usage(argv[0]);
-            }
-            break;
-        case 's':
-            // Silent
-            silent = 1;
-            break;
-        case 'f':
-            // Config path
-            configfile = optarg;
-            fprintf(stderr, "Using alternate config file: %s\n", configfile);
-            break;
-        case 'c':
-            // Capture type
-            source_input_vec.push_back(optarg);
-            source_from_cmd = 1;
-            break;
-        case 'C':
-            // Named sources
-            named_sources = string(optarg);
-            fprintf(stderr, "Using specified capture sources: %s\n", named_sources.c_str());
-            break;
-        case 'p':
-            // Port
-            if (sscanf(optarg, "%d", &tcpport) != 1) {
-                fprintf(stderr, "Invalid port number.\n");
-                Usage(argv[0]);
-            }
-            break;
-        case 'a':
-            // Allowed
-            allowed_hosts = string(optarg);
-            break;
-        case 'b':
-            bind_addr = string(optarg);
-            break;
-        case 'N':
-            // Servername
-            servername = optarg;
-            break;
-        case 'v':
-            // version
-            fprintf(stderr, "Kismet Drone %s.%s.%s\n", VERSION_MAJOR, VERSION_MINOR, VERSION_TINY);
-            exit(0);
-            break;
-        case 'x':
-            // force channel hop
-            channel_hop = 1;
-            fprintf(stderr, "Ignoring config file and enabling channel hopping.\n");
-            break;
-        case 'X':
-            // Force channel hop off
-            channel_hop = 0;
-            fprintf(stderr, "Ignoring config file and disabling channel hopping.\n");
-            break;
-        case 'I':
-            // Initial channel
-            src_initchannel_vec.push_back(optarg);
-            break;
-        default:
-            Usage(argv[0]);
-            break;
-        }
-    }
-
-    // If we haven't gotten a command line config option...
-    int freeconf = 0;
-    if (configfile == NULL) {
-        configfile = (char *) malloc(1024*sizeof(char));
-        snprintf(configfile, 1024, "%s/%s", getenv("KISMET_CONF") != NULL ? getenv("KISMET_CONF") : SYSCONF_LOC, config_base);
-        freeconf = 1;
-    }
-
-    ConfigFile *conf = new ConfigFile;
-
-    // Parse the config and load all the values from it and/or our command
-    // line options.  This is a little soupy but it does the trick.
-    if (conf->ParseConfig(configfile) < 0) {
-        exit(1);
-    }
-
-    if (freeconf)
-        free(configfile);
-
-#ifdef HAVE_SUID
-    struct passwd *pwordent;
-    const char *suid_user;
-    uid_t suid_id, real_uid;
-
-    real_uid = getuid();
-
-    if (conf->FetchOpt("suiduser") != "") {
-        suid_user = strdup(conf->FetchOpt("suiduser").c_str());
-        if ((pwordent = getpwnam(suid_user)) == NULL) {
-            fprintf(stderr, "FATAL:  Could not find user '%s' for dropping priviledges.\n", suid_user);
-            fprintf(stderr, "        Make sure you have a valid user set for 'suiduser' in your config.\n");
-            exit(1);
-        } else {
-            suid_id = pwordent->pw_uid;
-
-            if (suid_id == 0) {
-                // If we're suiding to root...
-                fprintf(stderr, "FATAL:  Specifying a uid-0 user for the priv drop is pointless.  Recompile\n");
-                fprintf(stderr, "        with --disable-setuid if you really want this.\n");
-                exit(1);
-            } else if (suid_id != real_uid && real_uid != 0) {
-                // If we're not running as root (ie, we've suid'd to root)
-                // and if we're not switching to the user that ran us
-                // then we don't like it and we bail.
-                fprintf(stderr, "FATAL:  kismet_server must be started as root or as the suid-target user.\n");
-                exit(1);
-            }
-
-
-            fprintf(stderr, "Will drop privs to %s (%d)\n", suid_user, suid_id);
-        }
-    } else {
-        fprintf(stderr, "FATAL:  No 'suiduser' option in the config file.\n");
-        exit(1);
-    }
-#else
-    fprintf(stderr, "Suid priv-dropping disabled.  This may not be secure.\n");
-#endif
-
-    // Catch old configs and yell about them
-    if (conf->FetchOpt("cardtype") != "" || conf->FetchOpt("captype") != "" ||
-        conf->FetchOpt("capinterface") != "") {
-        fprintf(stderr, "FATAL:  Your config file uses the old capture type "
-                "definitions.  These have been changed to support multiple captures "
-                "and other new features.  You need to install the latest configuration "
-                "files.  See the troubleshooting section of the README for more "
-                "information.\n");
-        exit(1);
-    }
-
-    if (conf->FetchOpt("80211achannels") != "" || 
-        conf->FetchOpt("80211bchannels") != "") {
-        fprintf(stderr, "FATAL:  Your config file uses the old default channel "
-                "configuration lines.  You need to install the latest configuration "
-                "files.  See the troubleshooting section of the README for more "
-                "information.\n");
-        exit(1);
-    }
-
-    if (conf->FetchOpt("gps") == "true") {
-        if (sscanf(conf->FetchOpt("gpshost").c_str(), "%1023[^:]:%d", gpshost, &gpsport) != 2) {
-            fprintf(stderr, "Invalid GPS host in config (host:port required)\n");
-            exit(1);
-        }
-
-        gps_enable = 1;
-    } else {
-            gps_enable = 0;
-    }
-
-    if (gps_enable == 1) {
-        // Open the GPS
-        gps = new GPSD(gpshost, gpsport);
-
-        // Lock GPS position
-        if (conf->FetchOpt("gpsmodelock") == "true") {
-            fprintf(stderr, "Enabling GPS position lock override (broken GPS unit reports 0 always)\n");
-            gps->SetOptions(GPSD_OPT_FORCEMODE);
-        }
-
-        if (gps->OpenGPSD() < 0) {
-            fprintf(stderr, "%s\n", gps->FetchError());
-
-            gps_enable = 0;
-        } else {
-            fprintf(stderr, "Opened GPS connection to %s port %d\n",
-                    gpshost, gpsport);
-
-        }
-    }
-
-	// Add the GPS to the tcpstreamer
-	streamer.AddGpstracker(gps);
-
-    // Register the gps and timetracker with the sourcetracker
-    sourcetracker.AddGpstracker(gps);
-    sourcetracker.AddTimetracker(&timetracker);
-
-    // Register the sources
-    RegisterKismetSources(&sourcetracker);
-
-    // Read all of our packet sources, tokenize the input and then start opening
-    // them.
-
-    if (named_sources.length() == 0) {
-        named_sources = conf->FetchOpt("enablesources");
-    }
-
-    // Tell them if we're enabling everything
-    if (named_sources.length() == 0)
-        fprintf(stderr, "No specific sources given to be enabled, all will be enabled.\n");
-
-    // Read the config file if we didn't get any sources on the command line
-    if (source_input_vec.size() == 0)
-        source_input_vec = conf->FetchOptVec("source");
-
-	if (conf->FetchOpt("vapdestroy") == "true") {
-		vap_destroy = 1;
-		fprintf(stderr, "Non-RFMon VAPs will be destroyed on multi-vap interfaces "
-				"(ie, madwifi-ng)\n");
-	} 
-
-    // Now look at our channel options
-    if (channel_hop == -1) {
-        if (conf->FetchOpt("channelhop") == "true") {
-            fprintf(stderr, "Enabling channel hopping.\n");
-            channel_hop = 1;
-        } else {
-            fprintf(stderr, "Disabling channel hopping.\n");
-            channel_hop = 0;
-        }
-    }
-
-    if (channel_hop == 1) {
-        if (conf->FetchOpt("channelsplit") == "true") {
-            fprintf(stderr, "Enabling channel splitting.\n");
-            channel_split = 1;
-        } else {
-            fprintf(stderr, "Disabling channel splitting.\n");
-            channel_split = 0;
-        }
-
-        if (conf->FetchOpt("channelvelocity") != "") {
-            if (sscanf(conf->FetchOpt("channelvelocity").c_str(), "%d", 
-                       &channel_velocity) != 1) {
-                fprintf(stderr, "FATAL:  Illegal config file value for "
-                        "channelvelocity.\n");
-                exit(1);
-            }
-
-            if (channel_velocity < 1 || channel_velocity > 10) {
-                fprintf(stderr, "FATAL:  Illegal value for channelvelocity, must "
-                        "be between 1 and 10.\n");
-                exit(1);
-            }
-        }
-
-        if (conf->FetchOpt("channeldwell") != "") {
-            if (sscanf(conf->FetchOpt("channeldwell").c_str(), "%d",
-                       &channel_dwell) != 1) {
-                fprintf(stderr, "FATAL: Illegal config file value for "
-                        "channeldwell.\n");
-                exit(1);
-            }
-        }
-
-        // Fetch the vector of default channels
-        defaultchannel_vec = conf->FetchOptVec("defaultchannels");
-        if (defaultchannel_vec.size() == 0) {
-            fprintf(stderr, "FATAL:  Could not find any defaultchannels config lines "
-                    "and channel hopping was requested.");
-            exit(1);
-        }
-
-        // Fetch custom channels for individual sources
-        src_customchannel_vec = conf->FetchOptVec("sourcechannels");
-    }
-
-    // Register our default channels
-    if (sourcetracker.RegisterDefaultChannels(&defaultchannel_vec) < 0) {
-        fprintf(stderr, "FATAL:  %s\n", sourcetracker.FetchError());
-        exit(1);
-    }
-
-    // Turn all our config data into meta packsources, or fail...  If we're
-    // passing the sources from the command line, we enable them all, so we
-    // null the named_sources string
-    int old_chhop = channel_hop;
-    if (sourcetracker.ProcessCardList(source_from_cmd ? "" : named_sources, 
-                                      &source_input_vec, &src_customchannel_vec, 
-                                      &src_initchannel_vec,
-                                      channel_hop, channel_split) < 0) {
-        fprintf(stderr, "FATAL: %s\n", sourcetracker.FetchError());
-        exit(1);
-    }
-        
-    // This would only change if we're channel hopping and processcardlist had
-    // to turn it off because nothing supports it, so print a notice...
-    if (old_chhop != channel_hop)
-        fprintf(stderr, "NOTICE: Disabling channel hopping, no enabled sources "
-                "are able to change channel.\n");
-    
-    // Now enable root sources...
-    setreuid(0, 0);
-
-    // Bind the root sources
-    if (sourcetracker.BindSources(1) < 0) {
-        fprintf(stderr, "FATAL: %s\n", sourcetracker.FetchError());
-        exit(1);
-    }
-
-    // Spawn the channel control source.  All future exits must now call the real
-    // exit function to terminate the channel hopper!
-    if (sourcetracker.SpawnChannelChild() < 0) {
-        fprintf(stderr, "FATAL: %s\n", sourcetracker.FetchError());
-        exit(1);
-    }
-
-
-    // Once the packet source and channel control is opened, we shouldn't need special
-    // privileges anymore so lets drop to a normal user.  We also don't want to open our
-    // logfiles as root if we can avoid it.  Once we've dropped, we'll investigate our
-    // sources again and open any defered
-#ifdef HAVE_SUID
-    if (setuid(suid_id) < 0) {
-        fprintf(stderr, "FATAL:  setuid() to %s (%d) failed.\n", suid_user, suid_id);
-        exit(1);
-    } else {
-        fprintf(stderr, "Dropped privs to %s (%d)\n", suid_user, suid_id);
-    }
-#endif
-
-    // WE ARE NOW RUNNING AS THE TARGET UID
-
-    // Bind the user sources
-    if (sourcetracker.BindSources(0) < 0) {
-        fprintf(stderr, "FATAL: %s\n", sourcetracker.FetchError());
-        ErrorShutdown();
-    }
-
-
-    // Now parse the rest of our options
-    // ---------------
-
-    if (servername == NULL) {
-        if (conf->FetchOpt("servername") != "") {
-            servername = strdup(conf->FetchOpt("servername").c_str());
-        } else {
-            servername = strdup("Unnamed");
-        }
-    }
-
-    if (tcpport == -1) {
-        if (conf->FetchOpt("tcpport") == "") {
-            fprintf(stderr, "FATAL:  No tcp port given to listen for stream connections.\n");
-            ErrorShutdown();
-        } else if (sscanf(conf->FetchOpt("tcpport").c_str(), "%d", &tcpport) != 1) {
-            fprintf(stderr, "FATAL:  Invalid config file value for tcp port.\n");
-            ErrorShutdown();
-        }
-    }
-
-    if (conf->FetchOpt("maxclients") == "") {
-        fprintf(stderr, "FATAL:  No maximum number of clients given.\n");
-        ErrorShutdown();
-    } else if (sscanf(conf->FetchOpt("maxclients").c_str(), "%d", &tcpmax) != 1) {
-        fprintf(stderr, "FATAL:  Invalid config file option for max clients.\n");
-        ErrorShutdown();
-    }
-
-    if (allowed_hosts.length() == 0) {
-        if (conf->FetchOpt("allowedhosts") == "") {
-            fprintf(stderr, "FATAL:  No list of allowed hosts.\n");
-            ErrorShutdown();
-        }
-
-        allowed_hosts = conf->FetchOpt("allowedhosts");
-    }
-
-    if (bind_addr.length() == 0) {
-        if (conf->FetchOpt("bindaddress") == "") {
-            fprintf(stderr, "NOTICE: bind address not specified, using INADDR_ANY.\n");
-        }
-
-        bind_addr = conf->FetchOpt("bindaddress");
-    }
-        
-    
-
-    // Parse the allowed hosts into the vector
-    size_t ahstart = 0;
-    size_t ahend = allowed_hosts.find(",");
-
-    int ahdone = 0;
-    while (ahdone == 0) {
-        string hoststr;
-
-        if (ahend == string::npos) {
-            ahend = allowed_hosts.length();
-            ahdone = 1;
-        }
-
-        hoststr = allowed_hosts.substr(ahstart, ahend - ahstart);
-        ahstart = ahend + 1;
-        ahend = allowed_hosts.find(",", ahstart);
-
-        client_ipblock *ipb = new client_ipblock;
-
-        // Find the netmask divider, if one exists
-        size_t masksplit = hoststr.find("/");
-        if (masksplit == string::npos) {
-            // Handle hosts with no netmask - they're treated as single hosts
-            inet_aton("255.255.255.255", &(ipb->mask));
-
-            if (inet_aton(hoststr.c_str(), &(ipb->network)) == 0) {
-                fprintf(stderr, "FATAL:  Illegal IP address '%s' in allowed hosts list.\n",
-                        hoststr.c_str());
-                ErrorShutdown();
-            }
-        } else {
-            // Handle pairs
-            string hosthalf = hoststr.substr(0, masksplit);
-            string maskhalf = hoststr.substr(masksplit + 1, hoststr.length() - (masksplit + 1));
-
-            if (inet_aton(hosthalf.c_str(), &(ipb->network)) == 0) {
-                fprintf(stderr, "FATAL:  Illegal IP address '%s' in allowed hosts list.\n",
-                        hosthalf.c_str());
-                ErrorShutdown();
-            }
-
-            int validmask = 1;
-            if (maskhalf.find(".") == string::npos) {
-                // If we have a single number (ie, /24) calculate it and put it into
-                // the mask.
-                long masklong = strtol(maskhalf.c_str(), (char **) NULL, 10);
-
-                if (masklong < 0 || masklong > 32) {
-                    validmask = 0;
-                } else {
-                    if (masklong == 0)
-                        masklong = 32;
-
-                    ipb->mask.s_addr = htonl((-1 << (32 - masklong)));
-                }
-            } else {
-                // We have a dotted quad mask (ie, 255.255.255.0), convert it
-                if (inet_aton(maskhalf.c_str(), &(ipb->mask)) == 0)
-                    validmask = 0;
-            }
-
-            if (validmask == 0) {
-                fprintf(stderr, "FATAL:  Illegal netmask '%s' in allowed hosts list.\n",
-                        maskhalf.c_str());
-                ErrorShutdown();
-            }
-        }
-
-        // Catch 'network' addresses that aren't network addresses.
-        if ((ipb->network.s_addr & ipb->mask.s_addr) != ipb->network.s_addr) {
-            fprintf(stderr, "FATAL:  Invalid network '%s' in allowed hosts list.\n",
-                    inet_ntoa(ipb->network));
-            ErrorShutdown();
-        }
-
-        // Add it to our vector
-        legal_ipblock_vec.push_back(ipb);
-    }
-
-    // Channel hop if requested
-    if (channel_hop) {
-        if (channel_dwell)
-            timetracker.RegisterTimer(SERVER_TIMESLICES_SEC * channel_dwell, NULL, 1, &ChannelHopEvent, NULL);
-        else
-            timetracker.RegisterTimer(SERVER_TIMESLICES_SEC / channel_velocity, NULL, 1, &ChannelHopEvent, NULL);
-    }
-
-    // Now we can start doing things...
-    fprintf(stderr, "Kismet Drone %s.%s.%s (%s)\n",
-            VERSION_MAJOR, VERSION_MINOR, VERSION_TINY, servername);
-
-    fprintf(stderr, "Listening on port %d (protocol %d).\n", tcpport, STREAM_DRONE_VERSION);
-    for (unsigned int ipvi = 0; ipvi < legal_ipblock_vec.size(); ipvi++) {
-        char *netaddr = strdup(inet_ntoa(legal_ipblock_vec[ipvi]->network));
-        char *maskaddr = strdup(inet_ntoa(legal_ipblock_vec[ipvi]->mask));
-
-        fprintf(stderr, "Allowing connections from %s/%s\n", netaddr, maskaddr);
-
-        free(netaddr);
-        free(maskaddr);
-    }
-
-    if (streamer.Setup(tcpmax, bind_addr, tcpport, &legal_ipblock_vec) < 0) {
-        fprintf(stderr, "Failed to set up stream server: %s\n", streamer.FetchError());
-        CatchShutdown(-1);
-    }
-
-    fd_set read_set;
-    int max_fd = 0;
-
-    FD_ZERO(&read_set);
-
-    // We want to remember all our FD's so we don't have to keep calling functions which
-    // call functions and so on.  Fill in our descriptors while we're at it.
-    int stream_descrip = streamer.FetchDescriptor();
-    if (stream_descrip > max_fd && stream_descrip > 0)
-        max_fd = stream_descrip;
-    FD_SET(stream_descrip, &read_set);
-
-    while (1) {
-        fd_set rset, wset;
-
-        max_fd = streamer.MergeSet(read_set, max_fd, &rset, &wset);
-        max_fd = sourcetracker.MergeSet(&rset, &wset, max_fd);
-		if (gps_enable && gps != NULL)
-			max_fd = gps->MergeSet(&rset, &wset, max_fd);
-
-        struct timeval tm;
-        tm.tv_sec = 0;
-        tm.tv_usec = 100000;
-
-        if (select(max_fd + 1, &rset, &wset, NULL, &tm) < 0) {
-            if (errno != EINTR) {
-                fprintf(stderr, "FATAL:  select() error %d (%s)\n", 
-						errno, strerror(errno));
-                CatchShutdown(-1);
-            }
-        }
-
-		if (gps_enable && gps != NULL)
-			gps->Poll(&rset, &wset);
-
-        // We can pass the results of this select to the UI handler without incurring a
-        // a delay since it will bail nicely if there aren't any new connections.
-        int accept_fd = 0;
-        accept_fd = streamer.Poll(rset, wset);
-        if (accept_fd < 0) {
-            if (!silent)
-                fprintf(stderr, "TCP streamer error: %s\n", streamer.FetchError());
-        } else if (accept_fd > 0) {
-            if (!silent)
-                fprintf(stderr, "Accepted streamer connection from %s\n",
-                        streamer.FetchError());
-
-            if (accept_fd > max_fd)
-                max_fd = accept_fd;
-        }
-
-
-        // Process sourcetracker-level stuff... This should someday handle packetpath
-        // stuff, and should someday be the same argument format as uiserver.poll...
-        int ret;
-        ret = sourcetracker.Poll(&rset, &wset);
-        if (ret < 0) {
-            snprintf(status, STATUS_MAX, "FATAL: %s", sourcetracker.FetchError());
-            if (!silent) {
-                fprintf(stderr, "%s\n", status);
-                fprintf(stderr, "Terminating.\n");
-            }
-
-            CatchShutdown(-1);
-        } else if (ret > 0) {
-            if (!silent) {
-                fprintf(stderr, "%s\n", sourcetracker.FetchError());
-            }
-        }
-      
-        // This is ugly, come up with a better way to do it someday
-        vector<KisPacketSource *> packet_sources = sourcetracker.FetchSourceVec();
-        
-        for (unsigned int src = 0; src < packet_sources.size(); src++) {
-            if (FD_ISSET(packet_sources[src]->FetchDescriptor(), &rset)) {
-                // Capture the packet from whatever device
-                // len = psrc->FetchPacket(&packet, data, moddata);
-
-                ret = packet_sources[src]->FetchPacket(&packet, data, moddata);
-                
-                if (ret > 0) {
-                    if (streamer.WritePacket(&packet) < 0) {
-                        fprintf(stderr, "FATAL:  Error writing packet to streamer: %s\n",
-                                streamer.FetchError());
-                        CatchShutdown(-1);
-                    }
-                } else if (ret < 0) {
-                    // Fail on error
-                    snprintf(status, STATUS_MAX, "FATAL: %s",
-                             packet_sources[src]->FetchError());
-                    if (!silent) {
-                        fprintf(stderr, "%s\n", status);
-                        fprintf(stderr, "Terminating.\n");
-                    }
-
-                    CatchShutdown(-1);
-                }
-            } // End processing new packets
-
-        }
-
-        timetracker.Tick();
-
-        if (microsleep != 0)
-            usleep(microsleep);
-
-    }
-
-=======
 	// Start filling in key components of the globalregistry
 	globalregistry = new GlobalRegistry;
 
@@ -1259,5 +553,4 @@
 	}
 
 	CatchShutdown(-1);
->>>>>>> 0bc4c523
 }