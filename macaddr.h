/*
    This file is part of Kismet

    Kismet is free software; you can redistribute it and/or modify
    it under the terms of the GNU General Public License as published by
    the Free Software Foundation; either version 2 of the License, or
    (at your option) any later version.

    Kismet is distributed in the hope that it will be useful,
      but WITHOUT ANY WARRANTY; without even the implied warranty of
    MERCHANTABILITY or FITNESS FOR A PARTICULAR PURPOSE.  See the
    GNU General Public License for more details.

    You should have received a copy of the GNU General Public License
    along with Kismet; if not, write to the Free Software
    Foundation, Inc., 59 Temple Place, Suite 330, Boston, MA  02111-1307  USA
*/

#ifndef __MACADDR_H__
#define __MACADDR_H__

#include "config.h"

#include <stdio.h>
#include <ctype.h>
#include <sys/time.h>
#include <sys/resource.h>
#include <sys/types.h>
#include <netinet/in.h>
#include <sys/socket.h>
#include <string.h>
#include <signal.h>
#include <unistd.h>
#ifdef HAVE_STDINT_H
#include <stdint.h>
#endif
#ifdef HAVE_INTTYPES_H
#include <inttypes.h>
#endif
#include <algorithm>
#include <string>
#include <vector>
#include <map>

#define MAC_LEN 6
#define MAC_STR_LEN ((MAC_LEN * 2) + 6)

// A packet MAC address
struct mac_addr {
    uint64_t longmac;
    uint64_t longmask;
    int error;

    // Convert a string mac address to the long-int storage format, with 
	// mask conversion if present.
    void string2long(const char *in) {
        short unsigned int *bs_in = new short unsigned int[MAC_LEN];

        error = 0;
        longmac = 0;
        longmask = (uint64_t) -1;

        // Get the MAC
        if (sscanf(in, "%hX:%hX:%hX:%hX:%hX:%hX",
                   &bs_in[0], &bs_in[1], &bs_in[2], 
                   &bs_in[3], &bs_in[4], &bs_in[5]) == 6) {

			longmac |= (uint64_t) bs_in[0] << ((MAC_LEN - 0 - 1) * 8);
			longmac |= (uint64_t) bs_in[1] << ((MAC_LEN - 1 - 1) * 8);
			longmac |= (uint64_t) bs_in[2] << ((MAC_LEN - 2 - 1) * 8);
			longmac |= (uint64_t) bs_in[3] << ((MAC_LEN - 3 - 1) * 8);
			longmac |= (uint64_t) bs_in[4] << ((MAC_LEN - 4 - 1) * 8);
			longmac |= (uint64_t) bs_in[5] << ((MAC_LEN - 5 - 1) * 8);

            // If it has a mask component, get that
            const char *in_mask = strchr(in, '/');
            if (in_mask != NULL) {
                longmask = 0;

                // See if it's numerical or expanded
                if (strchr(in_mask + 1, ':') != NULL) {
                    // expanded, sscanf hex octets
                    if (sscanf(in_mask + 1, "%hX:%hX:%hX:%hX:%hX:%hX",
                               &bs_in[0], &bs_in[1], &bs_in[2],
                               &bs_in[3], &bs_in[4], &bs_in[5]) == 6) {

						longmask |= (uint64_t) bs_in[0] << ((MAC_LEN - 0 - 1) * 8);
						longmask |= (uint64_t) bs_in[1] << ((MAC_LEN - 1 - 1) * 8);
						longmask |= (uint64_t) bs_in[2] << ((MAC_LEN - 2 - 1) * 8);
						longmask |= (uint64_t) bs_in[3] << ((MAC_LEN - 3 - 1) * 8);
						longmask |= (uint64_t) bs_in[4] << ((MAC_LEN - 4 - 1) * 8);
						longmask |= (uint64_t) bs_in[5] << ((MAC_LEN - 5 - 1) * 8);

                    } else {
                        error = 1;
                    }
                } else {
                    // numerical, scan and shift
                    int nummask;
                    if (sscanf(in_mask + 1, "%d", &nummask) == 1) {
                        if (nummask == 48)
                            nummask = 0;

                        longmask = ((uint64_t) -1 << (48 - nummask));

                    } else {
                        error = 1;
                    }
                }
            }

        } else {
            error = 1;
        }

        delete[] bs_in;
    }

    inline mac_addr() {
        longmac = 0;
        longmask = (uint64_t) -1;
        error = 0;
    }

    inline mac_addr(const uint8_t *in) {
        longmac = 0;
        longmask = (uint64_t) -1;
        error = 0;

		longmac |= (uint64_t) in[0] << ((MAC_LEN - 0 - 1) * 8);
		longmac |= (uint64_t) in[1] << ((MAC_LEN - 1 - 1) * 8);
		longmac |= (uint64_t) in[2] << ((MAC_LEN - 2 - 1) * 8);
		longmac |= (uint64_t) in[3] << ((MAC_LEN - 3 - 1) * 8);
		longmac |= (uint64_t) in[4] << ((MAC_LEN - 4 - 1) * 8);
		longmac |= (uint64_t) in[5] << ((MAC_LEN - 5 - 1) * 8);
    }

    inline mac_addr(const uint8_t *in, const uint8_t *maskin) {
        longmac = 0;
        longmask = 0;
        error = 0;

		longmac |= (uint64_t) in[0] << ((MAC_LEN - 0 - 1) * 8);
		longmac |= (uint64_t) in[1] << ((MAC_LEN - 1 - 1) * 8);
		longmac |= (uint64_t) in[2] << ((MAC_LEN - 2 - 1) * 8);
		longmac |= (uint64_t) in[3] << ((MAC_LEN - 3 - 1) * 8);
		longmac |= (uint64_t) in[4] << ((MAC_LEN - 4 - 1) * 8);
		longmac |= (uint64_t) in[5] << ((MAC_LEN - 5 - 1) * 8);

		longmask |= (uint64_t) maskin[0] << ((MAC_LEN - 0 - 1) * 8);
		longmask |= (uint64_t) maskin[1] << ((MAC_LEN - 1 - 1) * 8);
		longmask |= (uint64_t) maskin[2] << ((MAC_LEN - 2 - 1) * 8);
		longmask |= (uint64_t) maskin[3] << ((MAC_LEN - 3 - 1) * 8);
		longmask |= (uint64_t) maskin[4] << ((MAC_LEN - 4 - 1) * 8);
		longmask |= (uint64_t) maskin[5] << ((MAC_LEN - 5 - 1) * 8);
    }

    inline mac_addr(const unsigned short int *in) {
        longmac = 0;
        longmask = (uint64_t) -1;
        error = 0;

		longmac |= (uint64_t) in[0] << ((MAC_LEN - 0 - 1) * 8);
		longmac |= (uint64_t) in[1] << ((MAC_LEN - 1 - 1) * 8);
		longmac |= (uint64_t) in[2] << ((MAC_LEN - 2 - 1) * 8);
		longmac |= (uint64_t) in[3] << ((MAC_LEN - 3 - 1) * 8);
		longmac |= (uint64_t) in[4] << ((MAC_LEN - 4 - 1) * 8);
		longmac |= (uint64_t) in[5] << ((MAC_LEN - 5 - 1) * 8);
    }

    inline mac_addr(const char *in) {
        string2long(in);
    }

    inline mac_addr(int in) {
<<<<<<< HEAD
=======
		in = in; // Silence gcc
>>>>>>> 0bc4c523
        longmac = 0;
        longmask = 0;
        error = 0;
    } 

    // Masked MAC compare
    inline bool operator== (const mac_addr& op) const {
        if (longmask < op.longmask)
            return ((longmac & longmask) == (op.longmac & longmask));

        return ((longmac & op.longmask) == (op.longmac & op.longmask));
    }

    // MAC compare
    inline bool operator!= (const mac_addr& op) const {
        if (longmask < op.longmask)
            return ((longmac & longmask) != (op.longmac & longmask));

        return ((longmac & op.longmask) != (op.longmac & op.longmask));
    }

    // mac less-than-eq
    inline bool operator<=(const mac_addr& op) const {
        return (longmac & op.longmask) == (op.longmac & op.longmask);
    }

    // MAC less-than for STL sorts...
    inline bool operator< (const mac_addr& op) const {
        return ((longmac & longmask) < (op.longmac & longmask));
    }

    mac_addr& operator= (const mac_addr& op) {
        longmac = op.longmac;
        longmask = op.longmask;
        error = op.error;
        return *this;
    }

    mac_addr& operator= (const char *in) {
        string2long(in);

        return *this;
    }

    mac_addr& operator++() {
        longmac++;
        return *this;
    }

    mac_addr operator++(int) {
        mac_addr tmp = *this;
        ++*this;
        return tmp;
    }

    inline uint8_t index64(uint64_t val, int index) const {
        // Bitshift kung-foo
        return (uint8_t) (val >> ((MAC_LEN - index - 1) * 8));
    }

    inline const uint8_t operator[] (const int& index) const {
        int mdex = index;
        if (index < 0 || index >= MAC_LEN)
            mdex = 0;

        return index64(longmac, mdex);
    }

	inline uint32_t OUI() const {
		return (longmac >> 24);
	}

    inline string Mac2String() const {
        char tempstr[MAC_STR_LEN];

        snprintf(tempstr, MAC_STR_LEN, "%02X:%02X:%02X:%02X:%02X:%02X",
				 index64(longmac, 0), index64(longmac, 1), index64(longmac, 2),
				 index64(longmac, 3), index64(longmac, 4), index64(longmac, 5));
        return string(tempstr);
    }

    inline string MacMask2String() const {
        uint64_t maskedmac = longmac & longmask;

        char tempstr[(MAC_STR_LEN * 2) + 1];

        snprintf(tempstr, (MAC_STR_LEN * 2) + 1, 
				 "%02X:%02X:%02X:%02X:%02X:%02X/%02X:%02X:%02X:%02X:%02X:%02X",
                 index64(maskedmac, 0), index64(maskedmac, 1), index64(maskedmac, 2),
                 index64(maskedmac, 3), index64(maskedmac, 4), index64(maskedmac, 5),
                 index64(longmask, 0), index64(longmask, 1), index64(longmask, 2),
                 index64(longmask, 3), index64(longmask, 4), index64(longmask, 5));
        return tempstr;
    }

};


// A templated container for storing groups of masked mac addresses.  A stl-map 
// will work for single macs, but we need this for smart mask matching on 
// more complex sets.  Iterators in this class only work as incremental, 
// because thats all I need right now.  This whole thing is really an ugly, 
// ugly kluge, and if I really had any need for it to be more extendible I'd 
// rewrite it to use std::iterator and other good stuff.  But, I don't,
// it works, and I need to move on to other areas.
template<class T>
class macmap {
protected:
    struct mask_vec_content {
        mac_addr mac;
        T value;
    };

    struct mask_vec_offsets {
        unsigned int first;
        unsigned int last;
    };

    class SortMaskVec {
    public:
        inline bool operator() (const macmap::mask_vec_content x, 
								const macmap::mask_vec_content y) const {
            return (x.mac < y.mac);
        }
    };

public:
    // This isn't quite like STL iterators, because I'm too damned lazy to deal 
	// with all the nasty STL hoop-jumping.  This does provide a somewhat-stl-ish 
	// interface to iterating through the singleton and masked maps
    class iterator {
        friend class macmap;

    public:
        inline iterator(macmap<T> *in_owner) {
            owner = in_owner;

            if (owner->singleton_map.size() > 0) {
                singleton_itr = owner->singleton_map.begin();
                vector_itr = -1;
                first = singleton_itr->first;
                second = &(singleton_itr->second);
            } else if (owner->mask_vec.size() > 0) {
                singleton_itr = owner->singleton_map.end();
                vector_itr = 0;
                first = owner->mask_vec[0].mac;
                second = &(owner->mask_vec[0].value);
            } else {
                singleton_itr = owner->singleton_map.end();
                vector_itr = owner->mask_vec.size();
				second = NULL;
            }
        }

        // Prefix
        inline iterator& operator++() {
            if (singleton_itr == owner->singleton_map.end()) {
                if ((++vector_itr) < (int) owner->mask_vec.size()) {
                    first = owner->mask_vec[vector_itr].mac;
                    second = &(owner->mask_vec[vector_itr].value);
                }
            } else if (++singleton_itr == owner->singleton_map.end()) {
                if ((++vector_itr) < (int) owner->mask_vec.size()) {
                    first = owner->mask_vec[vector_itr].mac;
                    second = &(owner->mask_vec[vector_itr].value);
                }
            } else {
                first = singleton_itr->first;
                second = &(singleton_itr->second);
            }

            return *this;
        }

        // Postfix
        inline iterator operator++(int) {
            iterator tmp = *this;
            ++*this;
            return tmp;
        }

        // equal
        inline bool operator==(const iterator& op) {
            return (singleton_itr == op.singleton_itr) && 
				(vector_itr == op.vector_itr);
        }

        // not
        inline bool operator!=(const iterator& op) {
            return (singleton_itr != op.singleton_itr) || 
				(vector_itr != op.vector_itr);
        }

        // pointer fake
        inline iterator *operator->() {
            return this;
        }

        mac_addr first;
        T *second;

    protected:
        inline void assign(typename map<mac_addr, T>::iterator in_itr) {
            singleton_itr = in_itr;
            vector_itr = -1;

            if (in_itr != owner->singleton_map.end()) {
                first = singleton_itr->first;
                second = &(singleton_itr->second);
            }
        }

        inline void assign(int in_itr) {
            singleton_itr = owner->singleton_map.end();
            vector_itr = in_itr;

            if (in_itr < (int) owner->mask_vec.size()) {
                first = owner->mask_vec[vector_itr].mac;
                second = &(owner->mask_vec[vector_itr].value);
            }
        }

        typename map<mac_addr, T>::iterator singleton_itr;
        int vector_itr;
        macmap<T> *owner;
    };

    friend class macmap<T>::iterator;

    inline iterator begin() {
        iterator ret(this);

        return ret;
    }

    inline iterator end() {
        iterator ret(this);
        ret.singleton_itr = singleton_map.end();
        ret.vector_itr = mask_vec.size();

        return ret;
    }

    // The caller will rebuild the index before using us...
    inline void fast_insert(mac_addr in_mac, T in_data) {
        // Single macs go into the singleton map
        if (in_mac.longmask == (uint64_t) -1) {
            singleton_map[in_mac] = in_data;
            return;
        }

        // Put them into the vector
        mask_vec_content content;
        content.mac = in_mac;
        content.value = in_data;
        mask_vec.push_back(content);
    }
    
    // This is a very expensive insert but it builds a system that allows
    // for fast searching, which is where we REALLY need the speed.
    inline void insert(mac_addr in_mac, T in_data) {
        // Single macs go into the singleton map
        if (in_mac.longmask == (uint64_t) -1) {
            singleton_map[in_mac] = in_data;
            return;
        }

        // Put them into the vector
        mask_vec_content content;
        content.mac = in_mac;
        content.value = in_data;
        mask_vec.push_back(content);

        reindex();
    }

    // Do a relatively fast find...
    inline iterator find(mac_addr in_mac) {
        iterator ret(this);

        if (in_mac.longmask == (uint64_t) -1) {
            // Look in the singleton map... This is very fast.
            typename map<mac_addr, T>::iterator sitr = singleton_map.find(in_mac);
            if (sitr != singleton_map.end()) {
                ret.assign(sitr);
                return ret;
            }
        }

        if (vec_offset_map.find(in_mac) != vec_offset_map.end()) {
            // We matched a large key in the vector map.  The vector is sorted
            // in decreasing granularity, so the first one we match we can count
            // as good and get out of here
            mask_vec_offsets oft = vec_offset_map[in_mac];
            for (unsigned int x = oft.last; x >= oft.first; x--) {
                if (in_mac <= mask_vec[x].mac) {
                    ret.assign(x);
                    return ret;
                }
            }
        }

        return end();
    }

    inline void erase(mac_addr in_mac) {
        iterator itr = find(in_mac);

        if (itr == end())
            return;

        if (itr.singleton_itr != singleton_map.end()) {
            singleton_map.erase(itr.singleton_itr);
            reindex();
            return;
        }

        if (itr.vector_itr >= 0 && itr.vector_itr < (int) mask_vec.size()) {
            mask_vec.erase(mask_vec.begin() + itr.vector_itr);
            reindex();
            return;
        }

    }

    inline T& operator[](mac_addr& index) {
        iterator foo = find(index);

        // This isn't very clean but its better than heap corruption 
        // and other horrible stuff
        if (foo == end()) {
            fprintf(stderr, "Something tried to use macmap[] to reference an "
                    "element that doesn't exist.  Fix me.\n");
            exit(1);
        }

        return *(foo->second);
    }

    int size() {
        return singleton_map.size() + mask_vec.size();
    }

<<<<<<< HEAD
	void clear() {
		singleton_map.erase (singleton_map.begin(), singleton_map.end());
		vec_offset_map.erase(vec_offset_map.begin(), vec_offset_map.end());
		mask_vec.erase (mask_vec.begin(), mask_vec.end());
		return;
	} 
=======
	inline void clear(void) {
		vec_offset_map.clear();
		singleton_map.clear();
		mask_vec.clear();
	}
>>>>>>> 0bc4c523

    inline void reindex(void) {
        // Order it
        if (mask_vec.size() == 0)
            return;

        stable_sort(mask_vec.begin(), mask_vec.end(), SortMaskVec());

        // Clear our old map of content
        vec_offset_map.clear();

        // Split it into offset groups
        mask_vec_offsets ofst;
        ofst.last = mask_vec.size() - 1;
        ofst.first = mask_vec.size() - 1;
        mac_addr owner = mask_vec[ofst.last].mac;
        for (unsigned int x = 0; x < mask_vec.size(); x++) {
            // Masked compare... is it still a subset of us?
            if (owner != mask_vec[x].mac) {
                vec_offset_map[owner] = ofst;
                ofst.first = x;
                ofst.last = x;
                owner = mask_vec[x].mac;
            } else {
                ofst.last = x;
            }
        }
        // Clean up the last stuff
        vec_offset_map[owner] = ofst;
        vec_offset_map[owner] = ofst;
    }

protected:
    map<mac_addr, T> singleton_map;
    vector<mask_vec_content> mask_vec;
    map<mac_addr, mask_vec_offsets> vec_offset_map;
};


#endif
<|MERGE_RESOLUTION|>--- conflicted
+++ resolved
@@ -173,10 +173,7 @@
     }
 
     inline mac_addr(int in) {
-<<<<<<< HEAD
-=======
 		in = in; // Silence gcc
->>>>>>> 0bc4c523
         longmac = 0;
         longmask = 0;
         error = 0;
@@ -520,20 +517,11 @@
         return singleton_map.size() + mask_vec.size();
     }
 
-<<<<<<< HEAD
-	void clear() {
-		singleton_map.erase (singleton_map.begin(), singleton_map.end());
-		vec_offset_map.erase(vec_offset_map.begin(), vec_offset_map.end());
-		mask_vec.erase (mask_vec.begin(), mask_vec.end());
-		return;
-	} 
-=======
 	inline void clear(void) {
 		vec_offset_map.clear();
 		singleton_map.clear();
 		mask_vec.clear();
 	}
->>>>>>> 0bc4c523
 
     inline void reindex(void) {
         // Order it
