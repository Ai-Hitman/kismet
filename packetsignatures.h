--- conflicted
+++ resolved
@@ -85,28 +85,6 @@
 const uint8_t EAP_TYPE_PEAP = 25;
 
 
-// WPA/WPA2 identifiers
-const uint8_t WPA_OUI[] = {0x00, 0x50, 0xF2};
-const uint8_t RSN_OUI[] = {0x00, 0x0F, 0xAC};
-
-// 11n identifier
-const uint8_t DRAFT11N_OUI[] = {0x00, 0x90, 0x4c};
-
-const uint8_t DOT1X_PROTO[] = {0x88, 0x8e};
-const uint8_t DOT1X_OFFSET = LLC_UI_OFFSET + 5;
-
-const uint8_t EAP_OFFSET = 4;
-
-const uint8_t EAP_CODE_REQUEST = 1;
-const uint8_t EAP_CODE_RESPONSE = 2;
-const uint8_t EAP_CODE_SUCCESS = 3;
-const uint8_t EAP_CODE_FAILURE = 4;
-const uint8_t EAP_TYPE_TLS  = 13;
-const uint8_t EAP_TYPE_LEAP = 17;
-const uint8_t EAP_TYPE_TTLS = 21;
-const uint8_t EAP_TYPE_PEAP = 25;
-
-
 const uint8_t ARP_SIGNATURE[] = {0x08, 0x06};
 const unsigned int ARP_OFFSET = 6;
 const uint8_t ARP_PACKET_SIZE = 30;
@@ -142,10 +120,7 @@
 
 const uint16_t ISAKMP_PORT = 500;
 const uint8_t ISAKMP_OFFSET = UDP_OFFSET + 8;
-<<<<<<< HEAD
-=======
 const unsigned int ISAKMP_PACKET_SIZE = 14;
->>>>>>> 0bc4c523
 const uint8_t ISAKMP_EXCH_NONE = 0;
 const uint8_t ISAKMP_EXCH_BASE = 1;
 const uint8_t ISAKMP_EXCH_IDPROT = 2;
