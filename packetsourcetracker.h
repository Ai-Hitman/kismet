--- conflicted
+++ resolved
@@ -38,89 +38,6 @@
 #include "ipc_remote.h"
 #include "kis_pktproto.h"
 
-<<<<<<< HEAD
-// Sentinel for starting a new packet
-#define CHANSENTINEL      0xDECAFBAD
-
-// What type of frame it is in the child datagram
-#define CHANPACK_CHANNEL  1
-#define CHANPACK_TEXT     2
-#define CHANPACK_CMDACK   3
-#define CHANPACK_DIE      254
-
-// What sort of extra info can we carry with the text?
-#define CHANFLAG_NONE     0
-#define CHANFLAG_FATAL    1
-
-// Maximum errors in a row setting the channel before we consider the
-// card dead
-#define MAX_CONSEC_CHAN_ERR	5
-
-// Pre-prototype
-class Packetsourcetracker;
-
-// Non-class helper functions for each packet source type to handle allocating the
-// class instance of KisPacketSource and to handle changing the channel outside of
-// the instantiated object
-//
-// meta packsources are completed and filled with all relevant information for channel
-// changing before the child process is spawned, eliminating the need to communicate
-// the setup information for the sources over IPC.  There are no non-fatal conditions
-// which would prevent a metasource from having a real correlation.
-typedef KisPacketSource *(*packsource_registrant)(string, string, char *);
-typedef int (*packsource_chcontrol)(const char *, int, char *, void *);
-typedef int (*packsource_monitor)(const char *, int, char *, void **, void *);
-
-// Packet source prototype for building an instance
-typedef struct {
-    int id;
-    string cardtype;
-    int root_required;
-    string default_channelset;
-    int initial_channel;
-    packsource_registrant registrant;
-    packsource_monitor monitor_enable;
-    packsource_monitor monitor_disable;
-    packsource_chcontrol channelcon;
-    int child_control;
-} packsource_protorec;
-
-// Meta packetsource for handling created packetsources, channel control, etc
-// Needs to contain all the information needed to control the packetsource without
-// having a valid instance of that packetsource - the root channel control process
-// has to be able to control sources not opened until user-time
-typedef struct {
-    int id;
-    int valid;
-
-    // Channel control
-    int channel_seqid;
-    vector<int> channels;
-    int ch_pos;
-    int ch_hop;
-    int cur_ch; 
-
-    // Capsource prototype
-    packsource_protorec *prototype;
-
-    // Capsource name
-    string name;
-    // Card device
-    string device;
-
-    // Actual packetsource
-    KisPacketSource *capsource;
-
-    // Interface settings to store
-    void *stored_interface;
-
-	// Error handling
-	int consec_errors;
-} meta_packsource;
-
-class Packetsourcetracker {
-public:
-=======
 /*
  * Core of the packet tracking subsystem
  *
@@ -227,7 +144,6 @@
 	// Position in list, initialized by source splitting
 	int channel_position;
 	int range_position;
->>>>>>> 0bc4c523
 
 	// Number of consec channel set errors
 	int consec_channel_err;
@@ -388,56 +304,6 @@
 	uint16_t GenChannelList(vector<unsigned int> in_channellist);
 
 protected:
-<<<<<<< HEAD
-    // IPC packet header - All is sent besides the data pointer
-    typedef struct {
-        uint32_t sentinel;
-        uint8_t packtype;
-        int8_t flags;
-        int32_t datalen;
-        uint8_t *data;
-    } chanchild_packhdr;
-
-    // IPC data frame to set a channel
-    typedef struct {
-        // If anyone ever needs more than 256 sources on one capture server, let me
-        // know, until then...
-        uint8_t meta_num;
-        uint16_t channel;
-    } chanchild_changepacket;
-
-    GPSD *gpsd;
-    Timetracker *timetracker;
-    
-    char errstr[1024];
-
-    pid_t chanchild_pid;
-
-    // outbound packets
-    list<chanchild_packhdr *> ipc_buffer;
-    int dataframe_only;
-    
-    int next_packsource_id;
-    int next_meta_id;
-
-    int cmd_ack;
-
-    map<string, packsource_protorec *> cardtype_map;
-    map<string, vector<int> > defaultch_map;
-
-    // We track this twice so we don't have to convert the meta_packsource into 
-    // a packsource vec every loop
-    vector<meta_packsource *> meta_packsources;
-    vector<KisPacketSource *> live_packsources;
-
-    int sockpair[2];
-
-    // Core of the channel control child process
-    void ChannelChildLoop();
-
-    // Generate a text packet
-    chanchild_packhdr *CreateTextPacket(string in_text, int8_t in_flags);
-=======
 	void SendIPCSourceAdd(pst_packetsource *in_source);
 	void SendIPCChannellist(pst_channellist *in_list);
 	void SendIPCReport(pst_packetsource *in_source);
@@ -488,7 +354,6 @@
 
 	// Callbacks for adding a source
 	vector<Packetsourcetracker::sourceactcb_rec *> cb_vec;
->>>>>>> 0bc4c523
 
 	// Number of ticks we've spent per channel in the past second
 	map<uint32_t, int> channel_tick_map;
