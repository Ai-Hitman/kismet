--- conflicted
+++ resolved
@@ -44,11 +44,6 @@
 #include "devicetracker_component.h"
 #include "kis_net_microhttpd.h"
 
-<<<<<<< HEAD
-#ifndef DLT_BLUETOOTH_LE_LL
-#define DLT_BLUETOOTH_LE_LL	251
-#endif
-=======
 class btle_tracked_advertised_service : public tracker_component {
 public:
     btle_tracked_advertised_service() : 
@@ -97,7 +92,6 @@
     std::shared_ptr<tracker_element_uint16> short_uuid;
     std::shared_ptr<tracker_element_byte_array> advertised_data;
 };
->>>>>>> 81bc2888
 
 // Future btle attributes
 class btle_tracked_device : public tracker_component {
