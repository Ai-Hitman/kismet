#include "tcpserver.h"
#include "configfile.h"

TcpServer::TcpServer() {
    fprintf(stderr, "*** TcpServer() called with no global registry\n");
}

TcpServer::TcpServer(GlobalRegistry *in_globalreg) : NetworkServer(in_globalreg) {
    globalreg = in_globalreg;
    // Init stuff
    sv_valid = 0;
    sv_configured = 0;

    serv_fd = 0;
    max_fd = 0;

	int_ring_len = SRV_RING_LEN;

    FD_ZERO(&server_fdset);
}

TcpServer::~TcpServer() {
}

// Set up the TCP socket and listening
int TcpServer::SetupServer(short int in_port, unsigned int in_maxcli, 
						   string in_bindaddr, string in_filterstr) {
	(void) in_filterstr;

    port = in_port;
    maxcli = in_maxcli;
	bindaddr = in_bindaddr;

    sv_configured = 1;

	globalreg->RegisterPollableSubsys(this);

    return 1;
}

// Set the length of the rings for new connections
void TcpServer::SetRingSize(int in_sz) {
	int_ring_len = in_sz;
}

<<<<<<< HEAD
// Bind to a port and optional hostname/interface
int TcpServer::Setup(unsigned int in_max_clients, string bind_addr, short int in_port, vector<client_ipblock *> *in_ipb)
{
    max_clients = in_max_clients;
    ipblock_vec = in_ipb;
=======
int TcpServer::EnableServer() {
    if (sv_configured == 0) {
        _MSG("Attempted to enable unconfigured TCP server", MSGFLAG_FATAL);
        globalreg->fatal_condition = 1;
        return -1;
    }
>>>>>>> 0bc4c523

    // Find local host
    if (gethostname(hostname, MAXHOSTNAMELEN) < 0) {
        snprintf(errstr, STATUS_MAX, "TCP server gethostname() failed: %s",
                 strerror(errno));
        globalreg->messagebus->InjectMessage(errstr, MSGFLAG_ERROR);
        return -1;
    }

    // Set up socket stuff
    memset(&serv_sock, 0, sizeof(serv_sock));
    serv_sock.sin_family = AF_INET;
<<<<<<< HEAD
    if (! inet_pton(AF_INET, bind_addr.c_str(), &serv_sock.sin_addr.s_addr)) {
        serv_sock.sin_addr.s_addr = htonl(INADDR_ANY);
    }
=======
    if (inet_pton(AF_INET, bindaddr.c_str(), &serv_sock.sin_addr.s_addr) == 0) {
        serv_sock.sin_addr.s_addr = htonl(INADDR_ANY);
    }
    serv_sock.sin_addr.s_addr = htonl(INADDR_ANY);
>>>>>>> 0bc4c523
    serv_sock.sin_port = htons(port);

    if ((serv_fd = socket(AF_INET, SOCK_STREAM, 0)) < 0) {
        snprintf(errstr, STATUS_MAX, "TCP server socket() failed: %s",
                 strerror(errno));
        globalreg->messagebus->InjectMessage(errstr, MSGFLAG_ERROR);
        return -1;
    }

    // Reuse the addr
    int i = 2;
    if (setsockopt(serv_fd, SOL_SOCKET, SO_REUSEADDR, &i, sizeof(i)) == -1) {
        snprintf(errstr, STATUS_MAX, "TCP server setsockopt(REUSEADDR) failed: %s",
                 strerror(errno));
        globalreg->messagebus->InjectMessage(errstr, MSGFLAG_ERROR);
        return -1;
    }

    // Bind the socket
    if (bind(serv_fd, (struct sockaddr *) &serv_sock, sizeof(serv_sock)) < 0) {
        snprintf(errstr, STATUS_MAX, "TCP server bind() failed: %s",
                 strerror(errno));
        globalreg->messagebus->InjectMessage(errstr, MSGFLAG_ERROR);
        return -1;
    }

    // Listen for connections
    if (listen(serv_fd, 5) < 0) {
        snprintf(errstr, STATUS_MAX, "TCP server listen() failed: %s",
                 strerror(errno));
        globalreg->messagebus->InjectMessage(errstr, MSGFLAG_ERROR);
        return -1;
    }

    // Zero and set the FDs and maxfd
    FD_ZERO(&server_fdset);

    if (serv_fd > (int) max_fd)
        max_fd = serv_fd;

    // We're valid
    sv_valid = 1;

    for (unsigned int ipvi = 0; ipvi < ipfilter_vec.size(); ipvi++) {
        char *netaddr = strdup(inet_ntoa(ipfilter_vec[ipvi]->network));
        char *maskaddr = strdup(inet_ntoa(ipfilter_vec[ipvi]->mask));

        free(netaddr);
        free(maskaddr);
    }

    return 1;
}

<<<<<<< HEAD
// Make one useable fd_set from the fd's flagged for system-wide monitoring
// and from the fd's flagged locally for clients connecting to us.  This lets
// us do 1 big unified select().
int TcpServer::MergeSet(fd_set in_set, int in_max,
                                 fd_set *out_set, fd_set *outw_set) {
    int max;
=======
// Merge our file descriptors into an existing set
unsigned int TcpServer::MergeSet(unsigned int in_max_fd,
                                 fd_set *out_rset, fd_set *out_wset) {
    unsigned int max;
>>>>>>> 0bc4c523

    if (in_max_fd < max_fd) {
        max = max_fd;
    } else {
        max = in_max_fd;
    }

<<<<<<< HEAD
	for (int x = 0; x <= max; x++) {
		if (FD_ISSET(x, &in_set) || FD_ISSET(x, &server_fds)) {
			FD_SET(x, out_set);
		}
		if (FD_ISSET(x, &client_fds) && client_optmap[x]->wrbuf.length() > 0) {
			FD_SET(x, outw_set);
		}
	}

=======
    // Set the server fd
    FD_SET(serv_fd, out_rset);
    
    for (unsigned int x = 0; x <= max; x++) {
        // Incoming read or our own clients
        if (FD_ISSET(x, &server_fdset))
            FD_SET(x, out_rset);
        // Incoming write or any clients with a pending write ring
		if (write_buf_map.find(x) != write_buf_map.end() &&
			write_buf_map[x]->FetchLen() > 0)
			FD_SET(x, out_wset);
    }
   
>>>>>>> 0bc4c523
    return max;
}

void TcpServer::KillConnection(int in_fd) {
    NetworkServer::KillConnection(in_fd);
    
    // Close the fd
    if (in_fd)
        close(in_fd);
}

void TcpServer::Shutdown() {
    for (map<int, RingBuffer *>::iterator miter = read_buf_map.begin();
         miter != read_buf_map.end(); ++miter) {
        KillConnection(miter->first);
		// Reset the iterator since we cascade through the generic
		// netserver::killconnection which removes the ringbuf and
		// iterator
		miter = read_buf_map.begin();
		if (miter == read_buf_map.end())
			break;
	}

    sv_valid = 0;

    if (serv_fd)
        close(serv_fd);

    max_fd = 0;
}

<<<<<<< HEAD
// Accept an incoming connection
int TcpServer::Accept() {
    int new_fd;
=======
int TcpServer::FetchClientConnectInfo(int in_clid, void *ret_info) {
>>>>>>> 0bc4c523
    struct sockaddr_in client_addr;
#ifdef HAVE_SOCKLEN_T
    socklen_t client_len;
#else
    int client_len;
#endif

    memset(&client_addr, 0, sizeof(struct sockaddr_in));
    client_len = sizeof(struct sockaddr_in);

    if (getsockname(in_clid, (struct sockaddr *) &client_addr, &client_len) < 0) {
        snprintf(errstr, STATUS_MAX, "TCP server unable to get sockname for "
				 "client info: %s", strerror(errno));
        globalreg->messagebus->InjectMessage(errstr, MSGFLAG_ERROR);
        return -1;
    }

    memcpy(ret_info, &client_addr, client_len);
    
    return 1;
}

int TcpServer::TcpAccept() {
    int new_fd;
    struct sockaddr_in client_addr;
#ifdef HAVE_SOCKLEN_T
    socklen_t client_len;
#else
    int client_len;
#endif

    memset(&client_addr, 0, sizeof(struct sockaddr_in));
    client_len = sizeof(struct sockaddr_in);

    // Socket accept
    if ((new_fd = accept(serv_fd, (struct sockaddr *) &client_addr,
                         &client_len)) < 0) {
        snprintf(errstr, STATUS_MAX, "TCP server accept() failed: %s",
                 strerror(errno));
        globalreg->messagebus->InjectMessage(errstr, MSGFLAG_ERROR);
        return -1;
    }

    // Bail right now if we have too many connections
    if (FetchNumClients() >= (int) maxcli) {
        snprintf(errstr, STATUS_MAX, "TCP server maximum clients (%d) already "
				 "reached.", maxcli);
        globalreg->messagebus->InjectMessage(errstr, MSGFLAG_ERROR);
        close(new_fd);
        return -1;
    }

    // Set it to nonblocking
    int save_mode = fcntl(new_fd, F_GETFL, 0);
    fcntl(new_fd, F_SETFL, save_mode | O_NONBLOCK);
    
    if (new_fd > (int) max_fd)
        max_fd = new_fd;

    FD_SET(new_fd, &server_fdset);

    // There should never be overlapping fds and there should never be
    // remnants of an old person here, so we'll make the connection 
    // lightweight and not do more tree searching.  If this ever proves
    // wrong, we need to reevaluate
    write_buf_map[new_fd] = new RingBuffer(int_ring_len);
    read_buf_map[new_fd] = new RingBuffer(int_ring_len);

    return new_fd;
}

<<<<<<< HEAD
// Kill a connection
void TcpServer::Kill(int in_fd) {
    if (in_fd) {
		FD_CLR(in_fd, &server_fds);
		FD_CLR(in_fd, &client_fds);
        close(in_fd);
	}

    // Do a little testing here since we might not have an opt record
    map<int, client_opt *>::iterator citr = client_optmap.find(in_fd);
    if (citr != client_optmap.end()) {
		// Remove reference counts to the protocols
        for (map<int, vector<int> >::iterator clpitr = citr->second->protocols.begin();
             clpitr != citr->second->protocols.end(); ++clpitr) {
			client_mapped_protocols[clpitr->first]--;
		}

        delete citr->second;
        client_optmap.erase(citr);
    }
}

int TcpServer::RawSend(int in_fd, const char *in_data) {
    // Anything that calls this is responsible for making sure it's calling it
    // on valid data.
    client_optmap[in_fd]->wrbuf += in_data;
    return 1;
}

// Create an output string based on the clients
// This looks very complex - and it is - but almost all of the "big" ops like
// find are done with integer references.  They're cheap.
// This takes the struct to be sent and pumps it through the dynamic protocol/field
// system.
int TcpServer::SendToClient(int in_fd, int in_refnum, const void *in_data) {
    // Make sure this is a valid client
    map<int, client_opt *>::iterator opitr = client_optmap.find(in_fd);
    if (opitr == client_optmap.end()) {
        snprintf(errstr, 1024, "Illegal client %d.", in_fd);
        return -1;
    }
    client_opt *opt = opitr->second;

    // See if this client even handles this protocol...
    map<int, vector<int> >::iterator clprotitr = opt->protocols.find(in_refnum);
    if (clprotitr == opt->protocols.end())
        return 0;

    const vector<int> *fieldlist = &clprotitr->second;
=======
string TcpServer::GetRemoteAddr(int in_fd) {
    struct sockaddr_in client_addr;
#ifdef HAVE_SOCKLEN_T
    socklen_t client_len;
#else
    int client_len;
#endif
>>>>>>> 0bc4c523

    memset(&client_addr, 0, sizeof(struct sockaddr_in));
    client_len = sizeof(struct sockaddr_in);

    if (getsockname(in_fd, (struct sockaddr *) &client_addr, &client_len) < 0) {
        snprintf(errstr, STATUS_MAX, "TCP server unable to get sockname: %s",
				 strerror(errno));
        globalreg->messagebus->InjectMessage(errstr, MSGFLAG_ERROR);
		return "0.0.0.0";
    }

    return string(inet_ntoa(client_addr.sin_addr));
}

<<<<<<< HEAD
int TcpServer::SendToAll(int in_refnum, const void *in_data) {
    int nsent = 0;
    for (int x = serv_fd; x <= max_fd; x++) {
        if (!FD_ISSET(x, &client_fds))
            continue;

        if (SendToClient(x, in_refnum, in_data) > 0)
            nsent++;
    }

    return nsent;
}

int TcpServer::HandleClient(int fd, client_command *c, fd_set *rds, fd_set *wrs) {
    if (!FD_ISSET(fd, &client_fds)) {
	/* It's not a client fd */
	return 0;
    }

    // Assign the iterator and freak out if we don't have an option set for this
    // client
    map<int, client_opt *>::iterator citr = client_optmap.find(fd);
    if (citr == client_optmap.end()) {
        snprintf(errstr, 1024, "No option set for client %d, killing it.", fd);
        Kill(fd);
        return -1;
    }
    client_opt *copt = citr->second;
    
    if (FD_ISSET(fd, rds)) {
	/* Slurp in whatever data we've got into the buffer. */
	char buf[2049];
        int res = read(fd, buf, 2048);
        if (res <= 0 && (errno != EAGAIN && errno != EPIPE)) {
            Kill(fd);
            return 0;
	} else {
            buf[res] = '\0';
            copt->cmdbuf += buf;
        }
    }

    if (copt->wrbuf.length() > 0) {
        /* We can write some data to this client. */
        int res = write(fd, copt->wrbuf.c_str(), copt->wrbuf.length());

        if (res <= 0) {
            if (errno != EAGAIN && errno != EINTR) {
                Kill(fd);
                return 0;
            }
        } else {
            copt->wrbuf.erase(0, res);
		}
    }
=======
int TcpServer::Accept() {
	// Handle the TCP accept stuff
	return TcpAccept();
}

int TcpServer::ValidateIPFilter(int in_fd) {
    struct sockaddr_in client_addr;
#ifdef HAVE_SOCKLEN_T
    socklen_t client_len;
#else
    int client_len;
#endif
>>>>>>> 0bc4c523

    memset(&client_addr, 0, sizeof(struct sockaddr_in));
    client_len = sizeof(struct sockaddr_in);

    if (getsockname(in_fd, (struct sockaddr *) &client_addr, &client_len) < 0) {
        snprintf(errstr, STATUS_MAX, "TCP server unable to get sockname: %s",
				 strerror(errno));
        globalreg->messagebus->InjectMessage(errstr, MSGFLAG_ERROR);
		return -1;
    }

    // No filtering = valid
    if (ipfilter_vec.size() == 0)
        return 1;


    int legal_ip = 0;
    for (unsigned int ibvi = 0; ibvi < ipfilter_vec.size(); ibvi++) {
        if ((client_addr.sin_addr.s_addr & ipfilter_vec[ibvi]->mask.s_addr) ==
            ipfilter_vec[ibvi]->network.s_addr) {
            legal_ip = 1;
            break;
        }
    }

    if (legal_ip == 0) {
        snprintf(errstr, STATUS_MAX, "TCP server client from untrusted host "
				 "%s refused", GetRemoteAddr(in_fd).c_str());
        globalreg->messagebus->InjectMessage(errstr, MSGFLAG_ERROR);
        KillConnection(in_fd);
        return -1;
    }

    return 1;
}

int TcpServer::Validate(int in_fd) {
    // Just validate based on IP block
    return ValidateIPFilter(in_fd);
}

<<<<<<< HEAD
int TcpServer::RegisterProtocol(string in_header, int in_required, char const * const *in_fields,
                                int (*in_printer)(PROTO_PARMS),
                                void (*in_enable)(int)) {
    // First, see if we're already registered and return a -1 if we are.  You can't
    // register a protocol twice.
    if (FetchProtocolRef(in_header) != -1) {
        snprintf(errstr, 1024, "Refusing to register '%s' as it is already a registered protocol.",
                 in_header.c_str());
        return -1;
    }
=======
int TcpServer::ReadBytes(int in_fd) {
    uint8_t recv_bytes[1024];
    int ret;
>>>>>>> 0bc4c523

    if ((ret = read(in_fd, recv_bytes, 1024)) < 0) {
        snprintf(errstr, STATUS_MAX, "TCP server client read() error for %s: %s", 
                 GetRemoteAddr(in_fd).c_str(), strerror(errno));
        globalreg->messagebus->InjectMessage(errstr, MSGFLAG_ERROR);
        return -1;
    }

    if (ret == 0) {
        snprintf(errstr, STATUS_MAX, "TCP server client read() ended for %s",
				 GetRemoteAddr(in_fd).c_str());
        globalreg->messagebus->InjectMessage(errstr, MSGFLAG_ERROR);
        return -1;
    }

    if (read_buf_map[in_fd]->InsertData(recv_bytes, ret) == 0) {
        snprintf(errstr, STATUS_MAX, "TCP server client %s read error, ring "
				 "buffer full", GetRemoteAddr(in_fd).c_str());
        globalreg->messagebus->InjectMessage(errstr, MSGFLAG_ERROR);
        return -1;
    }

    return ret;
}

int TcpServer::WriteBytes(int in_fd) {
    uint8_t dptr[1024];
    int dlen, ret;

    // This can't get called on invalid fds, so save some time and
    // don't check
    write_buf_map[in_fd]->FetchPtr(dptr, 1024, &dlen);

    if ((ret = write(in_fd, dptr, dlen)) <= 0) {
        snprintf(errstr, STATUS_MAX, "TCP server: Killing client %s, write "
				 "error %s", GetRemoteAddr(in_fd).c_str(), strerror(errno));
        globalreg->messagebus->InjectMessage(errstr, MSGFLAG_ERROR);
        KillConnection(in_fd);
        return -1;
    }

    write_buf_map[in_fd]->MarkRead(ret);

<<<<<<< HEAD
    for (int x = serv_fd + 1; x <= max_fd; x++) {
        if (FD_ISSET(x, &client_fds))
            num++;
    }
=======
	if (srvframework->BufferDrained(in_fd) < 0) {
		snprintf(errstr, STATUS_MAX, "TCP server: Error occured calling framework "
				 "buffer drain notification on client %s", 
				 GetRemoteAddr(in_fd).c_str());
		_MSG(errstr, MSGFLAG_ERROR);
		KillConnection(in_fd);
		return -1;
	}
>>>>>>> 0bc4c523

    return ret;
}
<|MERGE_RESOLUTION|>--- conflicted
+++ resolved
@@ -43,20 +43,12 @@
 	int_ring_len = in_sz;
 }
 
-<<<<<<< HEAD
-// Bind to a port and optional hostname/interface
-int TcpServer::Setup(unsigned int in_max_clients, string bind_addr, short int in_port, vector<client_ipblock *> *in_ipb)
-{
-    max_clients = in_max_clients;
-    ipblock_vec = in_ipb;
-=======
 int TcpServer::EnableServer() {
     if (sv_configured == 0) {
         _MSG("Attempted to enable unconfigured TCP server", MSGFLAG_FATAL);
         globalreg->fatal_condition = 1;
         return -1;
     }
->>>>>>> 0bc4c523
 
     // Find local host
     if (gethostname(hostname, MAXHOSTNAMELEN) < 0) {
@@ -69,16 +61,10 @@
     // Set up socket stuff
     memset(&serv_sock, 0, sizeof(serv_sock));
     serv_sock.sin_family = AF_INET;
-<<<<<<< HEAD
-    if (! inet_pton(AF_INET, bind_addr.c_str(), &serv_sock.sin_addr.s_addr)) {
-        serv_sock.sin_addr.s_addr = htonl(INADDR_ANY);
-    }
-=======
     if (inet_pton(AF_INET, bindaddr.c_str(), &serv_sock.sin_addr.s_addr) == 0) {
         serv_sock.sin_addr.s_addr = htonl(INADDR_ANY);
     }
     serv_sock.sin_addr.s_addr = htonl(INADDR_ANY);
->>>>>>> 0bc4c523
     serv_sock.sin_port = htons(port);
 
     if ((serv_fd = socket(AF_INET, SOCK_STREAM, 0)) < 0) {
@@ -133,19 +119,10 @@
     return 1;
 }
 
-<<<<<<< HEAD
-// Make one useable fd_set from the fd's flagged for system-wide monitoring
-// and from the fd's flagged locally for clients connecting to us.  This lets
-// us do 1 big unified select().
-int TcpServer::MergeSet(fd_set in_set, int in_max,
-                                 fd_set *out_set, fd_set *outw_set) {
-    int max;
-=======
 // Merge our file descriptors into an existing set
 unsigned int TcpServer::MergeSet(unsigned int in_max_fd,
                                  fd_set *out_rset, fd_set *out_wset) {
     unsigned int max;
->>>>>>> 0bc4c523
 
     if (in_max_fd < max_fd) {
         max = max_fd;
@@ -153,17 +130,6 @@
         max = in_max_fd;
     }
 
-<<<<<<< HEAD
-	for (int x = 0; x <= max; x++) {
-		if (FD_ISSET(x, &in_set) || FD_ISSET(x, &server_fds)) {
-			FD_SET(x, out_set);
-		}
-		if (FD_ISSET(x, &client_fds) && client_optmap[x]->wrbuf.length() > 0) {
-			FD_SET(x, outw_set);
-		}
-	}
-
-=======
     // Set the server fd
     FD_SET(serv_fd, out_rset);
     
@@ -177,7 +143,6 @@
 			FD_SET(x, out_wset);
     }
    
->>>>>>> 0bc4c523
     return max;
 }
 
@@ -209,13 +174,7 @@
     max_fd = 0;
 }
 
-<<<<<<< HEAD
-// Accept an incoming connection
-int TcpServer::Accept() {
-    int new_fd;
-=======
 int TcpServer::FetchClientConnectInfo(int in_clid, void *ret_info) {
->>>>>>> 0bc4c523
     struct sockaddr_in client_addr;
 #ifdef HAVE_SOCKLEN_T
     socklen_t client_len;
@@ -287,57 +246,6 @@
     return new_fd;
 }
 
-<<<<<<< HEAD
-// Kill a connection
-void TcpServer::Kill(int in_fd) {
-    if (in_fd) {
-		FD_CLR(in_fd, &server_fds);
-		FD_CLR(in_fd, &client_fds);
-        close(in_fd);
-	}
-
-    // Do a little testing here since we might not have an opt record
-    map<int, client_opt *>::iterator citr = client_optmap.find(in_fd);
-    if (citr != client_optmap.end()) {
-		// Remove reference counts to the protocols
-        for (map<int, vector<int> >::iterator clpitr = citr->second->protocols.begin();
-             clpitr != citr->second->protocols.end(); ++clpitr) {
-			client_mapped_protocols[clpitr->first]--;
-		}
-
-        delete citr->second;
-        client_optmap.erase(citr);
-    }
-}
-
-int TcpServer::RawSend(int in_fd, const char *in_data) {
-    // Anything that calls this is responsible for making sure it's calling it
-    // on valid data.
-    client_optmap[in_fd]->wrbuf += in_data;
-    return 1;
-}
-
-// Create an output string based on the clients
-// This looks very complex - and it is - but almost all of the "big" ops like
-// find are done with integer references.  They're cheap.
-// This takes the struct to be sent and pumps it through the dynamic protocol/field
-// system.
-int TcpServer::SendToClient(int in_fd, int in_refnum, const void *in_data) {
-    // Make sure this is a valid client
-    map<int, client_opt *>::iterator opitr = client_optmap.find(in_fd);
-    if (opitr == client_optmap.end()) {
-        snprintf(errstr, 1024, "Illegal client %d.", in_fd);
-        return -1;
-    }
-    client_opt *opt = opitr->second;
-
-    // See if this client even handles this protocol...
-    map<int, vector<int> >::iterator clprotitr = opt->protocols.find(in_refnum);
-    if (clprotitr == opt->protocols.end())
-        return 0;
-
-    const vector<int> *fieldlist = &clprotitr->second;
-=======
 string TcpServer::GetRemoteAddr(int in_fd) {
     struct sockaddr_in client_addr;
 #ifdef HAVE_SOCKLEN_T
@@ -345,7 +253,6 @@
 #else
     int client_len;
 #endif
->>>>>>> 0bc4c523
 
     memset(&client_addr, 0, sizeof(struct sockaddr_in));
     client_len = sizeof(struct sockaddr_in);
@@ -360,63 +267,6 @@
     return string(inet_ntoa(client_addr.sin_addr));
 }
 
-<<<<<<< HEAD
-int TcpServer::SendToAll(int in_refnum, const void *in_data) {
-    int nsent = 0;
-    for (int x = serv_fd; x <= max_fd; x++) {
-        if (!FD_ISSET(x, &client_fds))
-            continue;
-
-        if (SendToClient(x, in_refnum, in_data) > 0)
-            nsent++;
-    }
-
-    return nsent;
-}
-
-int TcpServer::HandleClient(int fd, client_command *c, fd_set *rds, fd_set *wrs) {
-    if (!FD_ISSET(fd, &client_fds)) {
-	/* It's not a client fd */
-	return 0;
-    }
-
-    // Assign the iterator and freak out if we don't have an option set for this
-    // client
-    map<int, client_opt *>::iterator citr = client_optmap.find(fd);
-    if (citr == client_optmap.end()) {
-        snprintf(errstr, 1024, "No option set for client %d, killing it.", fd);
-        Kill(fd);
-        return -1;
-    }
-    client_opt *copt = citr->second;
-    
-    if (FD_ISSET(fd, rds)) {
-	/* Slurp in whatever data we've got into the buffer. */
-	char buf[2049];
-        int res = read(fd, buf, 2048);
-        if (res <= 0 && (errno != EAGAIN && errno != EPIPE)) {
-            Kill(fd);
-            return 0;
-	} else {
-            buf[res] = '\0';
-            copt->cmdbuf += buf;
-        }
-    }
-
-    if (copt->wrbuf.length() > 0) {
-        /* We can write some data to this client. */
-        int res = write(fd, copt->wrbuf.c_str(), copt->wrbuf.length());
-
-        if (res <= 0) {
-            if (errno != EAGAIN && errno != EINTR) {
-                Kill(fd);
-                return 0;
-            }
-        } else {
-            copt->wrbuf.erase(0, res);
-		}
-    }
-=======
 int TcpServer::Accept() {
 	// Handle the TCP accept stuff
 	return TcpAccept();
@@ -429,7 +279,6 @@
 #else
     int client_len;
 #endif
->>>>>>> 0bc4c523
 
     memset(&client_addr, 0, sizeof(struct sockaddr_in));
     client_len = sizeof(struct sockaddr_in);
@@ -471,22 +320,9 @@
     return ValidateIPFilter(in_fd);
 }
 
-<<<<<<< HEAD
-int TcpServer::RegisterProtocol(string in_header, int in_required, char const * const *in_fields,
-                                int (*in_printer)(PROTO_PARMS),
-                                void (*in_enable)(int)) {
-    // First, see if we're already registered and return a -1 if we are.  You can't
-    // register a protocol twice.
-    if (FetchProtocolRef(in_header) != -1) {
-        snprintf(errstr, 1024, "Refusing to register '%s' as it is already a registered protocol.",
-                 in_header.c_str());
-        return -1;
-    }
-=======
 int TcpServer::ReadBytes(int in_fd) {
     uint8_t recv_bytes[1024];
     int ret;
->>>>>>> 0bc4c523
 
     if ((ret = read(in_fd, recv_bytes, 1024)) < 0) {
         snprintf(errstr, STATUS_MAX, "TCP server client read() error for %s: %s", 
@@ -530,12 +366,6 @@
 
     write_buf_map[in_fd]->MarkRead(ret);
 
-<<<<<<< HEAD
-    for (int x = serv_fd + 1; x <= max_fd; x++) {
-        if (FD_ISSET(x, &client_fds))
-            num++;
-    }
-=======
 	if (srvframework->BufferDrained(in_fd) < 0) {
 		snprintf(errstr, STATUS_MAX, "TCP server: Error occured calling framework "
 				 "buffer drain notification on client %s", 
@@ -544,7 +374,6 @@
 		KillConnection(in_fd);
 		return -1;
 	}
->>>>>>> 0bc4c523
 
     return ret;
 }
