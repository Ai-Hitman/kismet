--- conflicted
+++ resolved
@@ -280,87 +280,7 @@
     return ret;
 }
 
-<<<<<<< HEAD
-std::vector<std::string> StrTokenize(std::string in_str, const std::list<char>& in_split) {
-    auto ret = std::vector<std::string>{};
-
-    auto multi_find = 
-        [](const std::string::iterator& b, const std::string::iterator& e, const std::list<char>& s) -> std::string::iterator {
-            return std::find_if(b, e, 
-                    [s](char i) -> bool {
-                        return std::find(s.begin(), s.end(), i) != s.end();
-                    });
-    };
-
-    for (auto b = in_str.begin(); b != in_str.end(); ) {
-        auto e = multi_find(b, in_str.end(), in_split);
-
-        if (e != in_str.end()) {
-            ret.push_back(in_str.substr(b - in_str.begin(), e - b));
-            b = ++e;
-            continue;
-        }
-
-        ret.push_back(in_str.substr(b - in_str.begin(), in_str.length()));
-        break;
-    }
-
-    return ret;
-}
-
-bool FindToken(const std::string& str, const std::string& needle, const std::string& split) {
-    for (size_t b = 0; b != str.length(); ) {
-        auto e = str.find(split, b);
-
-        if (e == std::string::npos) {
-            if (str.substr(b, e - b) == needle)
-                return true;
-
-            b = e + 1;
-            continue;
-        }
-
-        if (str.substr(b, str.length()) == needle)
-            return true;
-
-        break;
-    }
-
-    return false;
-}
-
-bool FindToken(std::string str, std::string needle, std::list<char> splits) {
-    auto multi_find = 
-        [](const std::string::iterator& b, const std::string::iterator& e, const std::list<char>& s) -> std::string::iterator {
-            return std::find_if(b, e, 
-                    [s](char i) -> bool {
-                        return std::find(s.begin(), s.end(), i) != s.end();
-                    });
-    };
-
-    for (auto b = str.begin(); b != str.end(); ) {
-        auto e = multi_find(b, str.end(), splits);
-
-        if (e != str.end()) {
-            if (str.substr(b - str.begin(), e - b) == needle)
-                return true;
-            b = e + 1;
-            continue;
-        }
-
-        if (str.substr(b - str.begin(), str.length()) == needle)
-            return true;
-
-        break;
-    }
-
-    return false;
-}
-
-std::string StrJoin(const std::vector<std::string>& in_content, const std::string& in_delim, bool in_first) {
-=======
 std::string str_join(const std::vector<std::string>& in_content, const std::string& in_delim, bool in_first) {
->>>>>>> 2364012b
     std::ostringstream ostr;
 
     bool d = false;
