/*
    This file is part of Kismet

    Kismet is free software; you can redistribute it and/or modify
    it under the terms of the GNU General Public License as published by
    the Free Software Foundation; either version 2 of the License, or
    (at your option) any later version.

    Kismet is distributed in the hope that it will be useful,
	but WITHOUT ANY WARRANTY; without even the implied warranty of
    MERCHANTABILITY or FITNESS FOR A PARTICULAR PURPOSE.  See the
    GNU General Public License for more details.

    You should have received a copy of the GNU General Public License
    along with Kismet; if not, write to the Free Software
    Foundation, Inc., 59 Temple Place, Suite 330, Boston, MA  02111-1307  USA
*/

#ifndef __KISVERSION_H__
#define __KISVERSION_H__

#define VERSION_MAJOR	"2019"
#define VERSION_MINOR	"05"
<<<<<<< HEAD
#define VERSION_TINY	"01"
=======
#define VERSION_TINY	"GIT"
>>>>>>> bccb4614

extern const char *VERSION_GIT_COMMIT;
extern const char *VERSION_BUILD_TIME;

#endif
<|MERGE_RESOLUTION|>--- conflicted
+++ resolved
@@ -21,11 +21,7 @@
 
 #define VERSION_MAJOR	"2019"
 #define VERSION_MINOR	"05"
-<<<<<<< HEAD
-#define VERSION_TINY	"01"
-=======
-#define VERSION_TINY	"GIT"
->>>>>>> bccb4614
+#define VERSION_TINY	"02"
 
 extern const char *VERSION_GIT_COMMIT;
 extern const char *VERSION_BUILD_TIME;
