--- conflicted
+++ resolved
@@ -21,11 +21,7 @@
 
 #define VERSION_MAJOR	"2019"
 #define VERSION_MINOR	"08"
-<<<<<<< HEAD
-#define VERSION_TINY	"R1"
-=======
-#define VERSION_TINY	"GIT"
->>>>>>> 5e31f2ae
+#define VERSION_TINY	"R2"
 
 extern const char *VERSION_GIT_COMMIT;
 extern const char *VERSION_BUILD_TIME;
